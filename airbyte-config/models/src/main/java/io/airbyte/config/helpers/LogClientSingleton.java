/*
 * Copyright (c) 2021 Airbyte, Inc., all rights reserved.
 */

package io.airbyte.config.helpers;

import com.google.common.annotations.VisibleForTesting;
import io.airbyte.commons.io.IOs;
import io.airbyte.config.Configs;
import io.airbyte.config.Configs.WorkerEnvironment;
import io.airbyte.config.EnvConfigs;
import java.io.File;
import java.io.IOException;
import java.nio.file.Path;
import java.util.Collections;
import java.util.List;
import org.apache.commons.lang3.NotImplementedException;
import org.slf4j.Logger;
import org.slf4j.LoggerFactory;
import org.slf4j.MDC;

/**
 * Airbyte's logging layer entrypoint. Handles logs written to local disk as well as logs written to cloud storages.
 * <p>
 * Although the configuration is passed in as {@link Configs}, it is transformed to {@link LogConfigs} within this class. Beyond this class, all
 * configuration consumption is via the {@link LogConfigs} interface via the {@link CloudLogs} interface.
 */
public class LogClientSingleton {

  private static final Logger LOGGER = LoggerFactory.getLogger(LogClientSingleton.class);
  private static LogClientSingleton instance;

  @VisibleForTesting
  final static int LOG_TAIL_SIZE = 1000000;
  @VisibleForTesting
  CloudLogs logClient;

  // Any changes to the following values must also be propagated to the log4j2.xml in main/resources.
  public static final String WORKSPACE_MDC_KEY = "workspace_app_root";
  public static final String CLOUD_WORKSPACE_MDC_KEY = "cloud_workspace_app_root";

  public static final String JOB_LOG_PATH_MDC_KEY = "job_log_path";
  public static final String CLOUD_JOB_LOG_PATH_MDC_KEY = "cloud_job_log_path";

  // S3/Minio
  public static final String S3_LOG_BUCKET = "S3_LOG_BUCKET";
  public static final String S3_LOG_BUCKET_REGION = "S3_LOG_BUCKET_REGION";
  public static final String AWS_ACCESS_KEY_ID = "AWS_ACCESS_KEY_ID";
  public static final String AWS_SECRET_ACCESS_KEY = "AWS_SECRET_ACCESS_KEY";
  public static final String S3_MINIO_ENDPOINT = "S3_MINIO_ENDPOINT";

  // GCS
  public static final String GCP_STORAGE_BUCKET = "GCP_STORAGE_BUCKET";
  public static final String GOOGLE_APPLICATION_CREDENTIALS = "GOOGLE_APPLICATION_CREDENTIALS";

  public static final int DEFAULT_PAGE_SIZE = 1000;
  public static final String LOG_FILENAME = "logs.log";
  public static final String APP_LOGGING_CLOUD_PREFIX = "app-logging";
  public static final String JOB_LOGGING_CLOUD_PREFIX = "job-logging";

  public static synchronized LogClientSingleton getInstance() {
    if (instance == null) {
      instance = new LogClientSingleton();
    }
    return instance;
  }

  public Path getServerLogsRoot(final Path workspaceRoot) {
    return workspaceRoot.resolve("server/logs");
  }

  public Path getSchedulerLogsRoot(final Path workspaceRoot) {
    return workspaceRoot.resolve("scheduler/logs");
  }

  public File getServerLogFile(final Path workspaceRoot, final WorkerEnvironment workerEnvironment, final LogConfigs logConfigs) {
    if (shouldUseLocalLogs(workerEnvironment)) {
      return getServerLogsRoot(workspaceRoot).resolve(LOG_FILENAME).toFile();
    }
    final var cloudLogPath = APP_LOGGING_CLOUD_PREFIX + getServerLogsRoot(workspaceRoot);
    try {
      return logClient.downloadCloudLog(logConfigs, cloudLogPath);
    } catch (final IOException e) {
      throw new RuntimeException("Error retrieving log file: " + cloudLogPath + " from S3", e);
    }
  }

  public File getSchedulerLogFile(Path workspaceRoot, WorkerEnvironment workerEnvironment, LogConfigs logConfigs) {
    if (shouldUseLocalLogs(workerEnvironment)) {
      return getSchedulerLogsRoot(workspaceRoot).resolve(LOG_FILENAME).toFile();
    }

    final var cloudLogPath = APP_LOGGING_CLOUD_PREFIX + getSchedulerLogsRoot(workspaceRoot);
    try {
      return logClient.downloadCloudLog(logConfigs, cloudLogPath);
    } catch (final IOException e) {
      throw new RuntimeException("Error retrieving log file: " + cloudLogPath + " from S3", e);
    }
  }

  public List<String> getJobLogFile(WorkerEnvironment workerEnvironment, LogConfigs logConfigs, final Path logPath) throws IOException {
    if (logPath == null || logPath.equals(Path.of(""))) {
      return Collections.emptyList();
    }

    if (shouldUseLocalLogs(workerEnvironment)) {
      return IOs.getTail(LOG_TAIL_SIZE, logPath);
    }

    final var cloudLogPath = JOB_LOGGING_CLOUD_PREFIX + logPath;
    return logClient.tailCloudLog(logConfigs, cloudLogPath, LOG_TAIL_SIZE);
  }

  /**
   * Primarily to clean up logs after testing. Only valid for Kube logs.
   */
  @VisibleForTesting
  public void deleteLogs(WorkerEnvironment workerEnvironment, LogConfigs logConfigs, final String logPath) {
    if (logPath == null || logPath.equals(Path.of(""))) {
      return;
    }

    if (shouldUseLocalLogs(workerEnvironment)) {
      throw new NotImplementedException("Local log deletes not supported.");
    }
    final var cloudLogPath = JOB_LOGGING_CLOUD_PREFIX + logPath;
    logClient.deleteLogs(logConfigs, cloudLogPath);
  }

<<<<<<< HEAD
  public void setJobMdc(WorkerEnvironment workerEnvironment, LogConfigs logConfigs, final Path path) {
    if (shouldUseLocalLogs(workerEnvironment)) {
=======
  public static void setJobMdc(final Path path) {
    // setJobMdc is referenced from TemporalAttemptExecution without input parameters, so hard to pass
    // this in.
    final Configs configs = new EnvConfigs();
    if (shouldUseLocalLogs(configs.getWorkerEnvironment())) {
>>>>>>> 498f325c
      LOGGER.debug("Setting docker job mdc");
      MDC.put(LogClientSingleton.JOB_LOG_PATH_MDC_KEY, path.resolve(LogClientSingleton.LOG_FILENAME).toString());
    } else {
      LOGGER.debug("Setting kube job mdc");
      createCloudClientIfNull(logConfigs);
      MDC.put(LogClientSingleton.CLOUD_JOB_LOG_PATH_MDC_KEY, path.resolve(LogClientSingleton.LOG_FILENAME).toString());
    }
  }

  public void setWorkspaceMdc(WorkerEnvironment workerEnvironment, LogConfigs logConfigs, final Path path) {
    if (shouldUseLocalLogs(workerEnvironment)) {
      LOGGER.debug("Setting docker workspace mdc");
      MDC.put(LogClientSingleton.WORKSPACE_MDC_KEY, path.toString());
    } else {
      LOGGER.debug("Setting kube workspace mdc");
      createCloudClientIfNull(logConfigs);
      MDC.put(LogClientSingleton.CLOUD_WORKSPACE_MDC_KEY, path.toString());
    }
  }

<<<<<<< HEAD
  private boolean shouldUseLocalLogs(WorkerEnvironment workerEnvironment) {
=======
  private static boolean shouldUseLocalLogs(final WorkerEnvironment workerEnvironment) {
>>>>>>> 498f325c
    return workerEnvironment.equals(WorkerEnvironment.DOCKER);
  }

  private void createCloudClientIfNull(final LogConfigs configs) {
    if (logClient == null) {
      logClient = CloudLogs.createCloudLogClient(configs);
    }
  }

}<|MERGE_RESOLUTION|>--- conflicted
+++ resolved
@@ -85,7 +85,7 @@
     }
   }
 
-  public File getSchedulerLogFile(Path workspaceRoot, WorkerEnvironment workerEnvironment, LogConfigs logConfigs) {
+  public File getSchedulerLogFile(final Path workspaceRoot, final WorkerEnvironment workerEnvironment, final LogConfigs logConfigs) {
     if (shouldUseLocalLogs(workerEnvironment)) {
       return getSchedulerLogsRoot(workspaceRoot).resolve(LOG_FILENAME).toFile();
     }
@@ -98,7 +98,7 @@
     }
   }
 
-  public List<String> getJobLogFile(WorkerEnvironment workerEnvironment, LogConfigs logConfigs, final Path logPath) throws IOException {
+  public List<String> getJobLogFile(final WorkerEnvironment workerEnvironment, final LogConfigs logConfigs, final Path logPath) throws IOException {
     if (logPath == null || logPath.equals(Path.of(""))) {
       return Collections.emptyList();
     }
@@ -115,7 +115,7 @@
    * Primarily to clean up logs after testing. Only valid for Kube logs.
    */
   @VisibleForTesting
-  public void deleteLogs(WorkerEnvironment workerEnvironment, LogConfigs logConfigs, final String logPath) {
+  public void deleteLogs(final WorkerEnvironment workerEnvironment, final LogConfigs logConfigs, final String logPath) {
     if (logPath == null || logPath.equals(Path.of(""))) {
       return;
     }
@@ -127,16 +127,8 @@
     logClient.deleteLogs(logConfigs, cloudLogPath);
   }
 
-<<<<<<< HEAD
-  public void setJobMdc(WorkerEnvironment workerEnvironment, LogConfigs logConfigs, final Path path) {
+  public void setJobMdc(final WorkerEnvironment workerEnvironment, final LogConfigs logConfigs, final Path path) {
     if (shouldUseLocalLogs(workerEnvironment)) {
-=======
-  public static void setJobMdc(final Path path) {
-    // setJobMdc is referenced from TemporalAttemptExecution without input parameters, so hard to pass
-    // this in.
-    final Configs configs = new EnvConfigs();
-    if (shouldUseLocalLogs(configs.getWorkerEnvironment())) {
->>>>>>> 498f325c
       LOGGER.debug("Setting docker job mdc");
       MDC.put(LogClientSingleton.JOB_LOG_PATH_MDC_KEY, path.resolve(LogClientSingleton.LOG_FILENAME).toString());
     } else {
@@ -146,7 +138,7 @@
     }
   }
 
-  public void setWorkspaceMdc(WorkerEnvironment workerEnvironment, LogConfigs logConfigs, final Path path) {
+  public void setWorkspaceMdc(final WorkerEnvironment workerEnvironment, final LogConfigs logConfigs, final Path path) {
     if (shouldUseLocalLogs(workerEnvironment)) {
       LOGGER.debug("Setting docker workspace mdc");
       MDC.put(LogClientSingleton.WORKSPACE_MDC_KEY, path.toString());
@@ -157,11 +149,7 @@
     }
   }
 
-<<<<<<< HEAD
-  private boolean shouldUseLocalLogs(WorkerEnvironment workerEnvironment) {
-=======
-  private static boolean shouldUseLocalLogs(final WorkerEnvironment workerEnvironment) {
->>>>>>> 498f325c
+  private boolean shouldUseLocalLogs(final WorkerEnvironment workerEnvironment) {
     return workerEnvironment.equals(WorkerEnvironment.DOCKER);
   }
 
