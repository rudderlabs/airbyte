# Zendesk Chat

This page contains the setup guide and reference information for the Zendesk Chat source connector.

## Prerequisites

- A Zendesk Account with permission to access data from accounts you want to sync.
<!-- env:oss -->
- (Airbyte Open Source) An Access Token (https://developer.zendesk.com/rest_api/docs/chat/auth). We recommend creating a restricted, read-only key specifically for Airbyte access to allow you to control which resources Airbyte should be able to access.
<!-- /env:oss -->

## Setup guide

<!-- env:cloud -->
**For Airbyte Cloud:**

1. [Log into your Airbyte Cloud](https://cloud.airbyte.com/workspaces) account.
2. Click **Sources** and then click **+ New source**.
3. On the Set up the source page, select **Zendesk Chat** from the Source type dropdown.
4. Enter the name for the Zendesk Chat connector.
5. If you access Zendesk Chat from a [Zendesk subdomain](https://support.zendesk.com/hc/en-us/articles/4409381383578-Where-can-I-find-my-Zendesk-subdomain-), enter the **Subdomain**.
6. For **Start Date**, enter the date in `YYYY-MM-DDTHH:mm:ssZ` format. The data added on and after this date will be replicated.
7. Click **Authenticate your Zendesk Chat account**. Log in and authorize your Zendesk Chat account.
8. Click **Set up source**.
<!-- /env:cloud -->

<!-- env:oss -->
**For Airbyte Open Source:**

1. Navigate to the Airbyte Open Source dashboard.
2. Click **Sources** and then click **+ New source**.
3. On the Set up the source page, select **Zendesk Chat** from the Source type dropdown.
4. Enter the name for the Zendesk Chat connector.
5. If you access Zendesk Chat from a [Zendesk subdomain](https://support.zendesk.com/hc/en-us/articles/4409381383578-Where-can-I-find-my-Zendesk-subdomain-), enter the **Subdomain**.
6. For **Start Date**, enter the date in `YYYY-MM-DDTHH:mm:ssZ` format. The data added on and after this date will be replicated.
7. For Authorization Method, select **Access Token** from the dropdown and enter your Zendesk [access token](https://developer.zendesk.com/rest_api/docs/chat/auth).
8. Click **Set up source**.
<!-- /env:oss -->

## Supported sync modes

The Zendesk Chat source connector supports the following [sync modes](https://docs.airbyte.com/cloud/core-concepts#connection-sync-modes):

* [Full Refresh - Overwrite](https://docs.airbyte.com/understanding-airbyte/connections/full-refresh-overwrite/)
* [Full Refresh - Append](https://docs.airbyte.com/understanding-airbyte/connections/full-refresh-append)
* [Incremental - Append](https://docs.airbyte.com/understanding-airbyte/connections/incremental-append)
* [Incremental - Deduped History](https://docs.airbyte.com/understanding-airbyte/connections/incremental-deduped-history)

## Supported Streams

* [Accounts](https://developer.zendesk.com/rest_api/docs/chat/accounts#show-account)
* [Agents](https://developer.zendesk.com/rest_api/docs/chat/agents#list-agents) \(Incremental\)
* [Agent Timelines](https://developer.zendesk.com/rest_api/docs/chat/incremental_export#incremental-agent-timeline-export) \(Incremental\)
* [Chats](https://developer.zendesk.com/rest_api/docs/chat/chats#list-chats)
* [Shortcuts](https://developer.zendesk.com/rest_api/docs/chat/shortcuts#list-shortcuts)
* [Triggers](https://developer.zendesk.com/rest_api/docs/chat/triggers#list-triggers)
* [Bans](https://developer.zendesk.com/rest_api/docs/chat/bans#list-bans) \(Incremental\)
* [Departments](https://developer.zendesk.com/rest_api/docs/chat/departments#list-departments)
* [Goals](https://developer.zendesk.com/rest_api/docs/chat/goals#list-goals)
* [Skills](https://developer.zendesk.com/rest_api/docs/chat/skills#list-skills)
* [Roles](https://developer.zendesk.com/rest_api/docs/chat/roles#list-roles)
* [Routing Settings](https://developer.zendesk.com/rest_api/docs/chat/routing_settings#show-account-routing-settings)
* [Conversions](https://developer.zendesk.com/api-reference/live-chat/chat-api/incremental_export/#incremental-conversions-export)
* [Department Events](https://developer.zendesk.com/api-reference/live-chat/chat-api/incremental_export/#incremental-department-events-export)

## Performance considerations

The connector is restricted by Zendesk's [requests limitation](https://developer.zendesk.com/rest_api/docs/voice-api/introduction#rate-limits).

## Data type map

| Integration Type | Airbyte Type |
| :--------------- | :----------- |
| `string`         | `string`     |
| `number`         | `number`     |
| `array`          | `array`      |
| `object`         | `object`     |

## Changelog

| Version | Date       | Pull Request                                             | Subject                                                                                                          |
<<<<<<< HEAD
|:--------|:-----------| :------------------------------------------------------- | :--------------------------------------------------------------------------------------------------------------- |
| 0.1.14  | 2023-03-17 | [19351](https://github.com/airbytehq/airbyte/pull/19351) | Add Convesions and Department Events Streams                                                                     |
=======
| :------ | :--------- | :------------------------------------------------------- | :--------------------------------------------------------------------------------------------------------------- |
| 0.1.14  | 2022-03-08 | [19351](https://github.com/airbytehq/airbyte/pull/19351) | Add Conversions and Department Events Streams                                                                     |
>>>>>>> 7958a85b
| 0.1.13  | 2023-02-10 | [22819](https://github.com/airbytehq/airbyte/pull/22819) | Specified date formatting in specification                                                     |
| 0.1.12  | 2023-01-27 | [22026](https://github.com/airbytehq/airbyte/pull/22026) | Set `AvailabilityStrategy` for streams explicitly to `None`                                                     |
| 0.1.11  | 2022-10-18 | [17745](https://github.com/airbytehq/airbyte/pull/17745) | Add Engagements Stream and fix infity looping                                                                            |
| 0.1.10  | 2022-09-28 | [17326](https://github.com/airbytehq/airbyte/pull/17326) | Migrate to per-stream states.                                                                                    |
| 0.1.9   | 2022-08-23 | [15879](https://github.com/airbytehq/airbyte/pull/15879) | Corrected specification and stream schemas to support backward capability                                        |
| 0.1.8   | 2022-06-28 | [13387](https://github.com/airbytehq/airbyte/pull/13387) | Add state checkpoint to allow long runs                                                                          |
| 0.1.7   | 2022-05-25 | [12883](https://github.com/airbytehq/airbyte/pull/12883) | Pass timeout in request to prevent a stuck connection                                                            |
| 0.1.6   | 2021-12-15 | [7313](https://github.com/airbytehq/airbyte/pull/7313)   | Add support of `OAuth 2.0` authentication. Fixed the issue with `created_at` can now be `null` for `bans` stream |
| 0.1.5   | 2021-12-06 | [8425](https://github.com/airbytehq/airbyte/pull/8425)   | Update title, description fields in spec                                                                         |
| 0.1.4   | 2021-11-22 | [8166](https://github.com/airbytehq/airbyte/pull/8166)   | Make `Chats` stream incremental + add tests for all streams                                                      |
| 0.1.3   | 2021-10-21 | [7210](https://github.com/airbytehq/airbyte/pull/7210)   | Chats stream is only getting data from first page                                                                |
| 0.1.2   | 2021-08-17 | [5476](https://github.com/airbytehq/airbyte/pull/5476)   | Correct field unread to boolean type                                                                             |
| 0.1.1   | 2021-06-09 | [3973](https://github.com/airbytehq/airbyte/pull/3973)   | Add `AIRBYTE_ENTRYPOINT` for Kubernetes support                                                                  |
| 0.1.0   | 2021-05-03 | [3088](https://github.com/airbytehq/airbyte/pull/3088)   | Initial release                                                                                                  |<|MERGE_RESOLUTION|>--- conflicted
+++ resolved
@@ -79,13 +79,8 @@
 ## Changelog
 
 | Version | Date       | Pull Request                                             | Subject                                                                                                          |
-<<<<<<< HEAD
-|:--------|:-----------| :------------------------------------------------------- | :--------------------------------------------------------------------------------------------------------------- |
-| 0.1.14  | 2023-03-17 | [19351](https://github.com/airbytehq/airbyte/pull/19351) | Add Convesions and Department Events Streams                                                                     |
-=======
 | :------ | :--------- | :------------------------------------------------------- | :--------------------------------------------------------------------------------------------------------------- |
 | 0.1.14  | 2022-03-08 | [19351](https://github.com/airbytehq/airbyte/pull/19351) | Add Conversions and Department Events Streams                                                                     |
->>>>>>> 7958a85b
 | 0.1.13  | 2023-02-10 | [22819](https://github.com/airbytehq/airbyte/pull/22819) | Specified date formatting in specification                                                     |
 | 0.1.12  | 2023-01-27 | [22026](https://github.com/airbytehq/airbyte/pull/22026) | Set `AvailabilityStrategy` for streams explicitly to `None`                                                     |
 | 0.1.11  | 2022-10-18 | [17745](https://github.com/airbytehq/airbyte/pull/17745) | Add Engagements Stream and fix infity looping                                                                            |
