# Drift

## Overview

The Drift source supports Full Refresh syncs. That is, every time a sync is run, Airbyte will copy all rows in the tables and columns you set up for replication into the destination in a new table.

### Output schema

Several output streams are available from this source:

* [Accounts](https://devdocs.drift.com/docs/account-model)
* [Conversations](https://devdocs.drift.com/docs/conversation-model)
* [Users](https://devdocs.drift.com/docs/user-model)

If there are more endpoints you'd like Airbyte to support, please [create an issue.](https://github.com/airbytehq/airbyte/issues/new/choose)

### Features

| Feature | Supported? |
| :--- | :--- |
| Full Refresh Sync | Yes |
| Incremental Sync | Coming soon |
| Replicate Incremental Deletes | Coming soon |
| SSL connection | Yes |
| Namespaces | No |

### Performance considerations

The Drift connector should not run into Drift API limitations under normal usage. Please [create an issue](https://github.com/airbytehq/airbyte/issues) if you see any rate limit issues that are not automatically retried successfully.

## Getting started

### Requirements

* A Drift API token linked to a Drift App with the following scopes: 
  * `conversation_read` to access Conversions
  * `user_read` to access Users
  * `account_read` to access Accounts

### Setup guide

<<<<<<< HEAD
#### Authenticate using `Access Token`
* Follow Drift's [Setting Things Up ](https://devdocs.drift.com/docs/quick-start)guide for a more detailed description of how to obtain the API token.

#### Authenticate using `OAuth2.0`
1. Select `OAuth2.0` from `Authorization Method` dropdown
2. Click on `Authenticate your Drift account`
3. Proceed the authentication in order to obtain the `access_token`

## Changelog

| Version | Date | Pull Request | Subject |
| :--- | :--- | :--- | :--- |
| 0.2.3 | 2021-10-25 | [7337](https://github.com/airbytehq/airbyte/pull/7337) | Added support of `OAuth 2.0` authorisation option |
=======
Follow Drift's [Setting Things Up ](https://devdocs.drift.com/docs/quick-start)guide for a more detailed description of how to obtain the API token.

## CHANGELOG

| Version | Date | Pull Request | Subject |
| :--- | :--- | :--- | :--- |
| `0.2.3` | 2021-10-27 | [7247](https://github.com/airbytehq/airbyte/pull/7247) | Migrate to the CDK |
>>>>>>> 03732dfc
<|MERGE_RESOLUTION|>--- conflicted
+++ resolved
@@ -39,7 +39,6 @@
 
 ### Setup guide
 
-<<<<<<< HEAD
 #### Authenticate using `Access Token`
 * Follow Drift's [Setting Things Up ](https://devdocs.drift.com/docs/quick-start)guide for a more detailed description of how to obtain the API token.
 
@@ -48,17 +47,9 @@
 2. Click on `Authenticate your Drift account`
 3. Proceed the authentication in order to obtain the `access_token`
 
-## Changelog
-
-| Version | Date | Pull Request | Subject |
-| :--- | :--- | :--- | :--- |
-| 0.2.3 | 2021-10-25 | [7337](https://github.com/airbytehq/airbyte/pull/7337) | Added support of `OAuth 2.0` authorisation option |
-=======
-Follow Drift's [Setting Things Up ](https://devdocs.drift.com/docs/quick-start)guide for a more detailed description of how to obtain the API token.
-
 ## CHANGELOG
 
 | Version | Date | Pull Request | Subject |
 | :--- | :--- | :--- | :--- |
-| `0.2.3` | 2021-10-27 | [7247](https://github.com/airbytehq/airbyte/pull/7247) | Migrate to the CDK |
->>>>>>> 03732dfc
+| `0.2.4` | 2021-10-28 | [7337](https://github.com/airbytehq/airbyte/pull/7337) | Added support of `OAuth 2.0` authorisation option |
+| `0.2.3` | 2021-10-27 | [7247](https://github.com/airbytehq/airbyte/pull/7247) | Migrate to the CDK |