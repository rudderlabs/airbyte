# Google Ads

This page contains the setup guide and reference information for the Google Ads source connector.

## Prerequisites

- A [Google Ads Account](https://support.google.com/google-ads/answer/6366720) [linked](https://support.google.com/google-ads/answer/7459601) to a [Google Ads Manager account](https://ads.google.com/home/tools/manager-accounts/)
<!-- env:oss -->
- (For Airbyte Open Source) [A developer token](#step-1-for-airbyte-oss-apply-for-a-developer-token)
<!-- /env:oss -->

## Setup guide
<!-- env:oss -->
### Step 1: (For Airbyte Open Source) Apply for a developer token

:::note
You'll need to create a [Google Ads Manager account](https://ads.google.com/home/tools/manager-accounts/) since Google Ads accounts cannot generate a developer token.
:::

To set up the Google Ads source connector with Airbyte Open Source, you'll need a developer token. This token allows you to access your data from the Google Ads API. However, Google is selective about which software and use cases can get a developer token. The Airbyte team has worked with the Google Ads team to allowlist Airbyte and make sure you can get a developer token (see [issue 1981](https://github.com/airbytehq/airbyte/issues/1981) for more information).

Follow [Google's instructions](https://developers.google.com/google-ads/api/docs/first-call/dev-token) to apply for the token. Note that you will _not_ be able to access your data via the Google Ads API until this token is approved. You cannot use a test developer token; it has to be at least a basic developer token. It usually takes Google 24 hours to respond to these applications.

When you apply for a token, make sure to mention:

- Why you need the token (example: Want to run some internal analytics)
- That you will be using the Airbyte Open Source project
- That you have full access to the code base (because we're open source)
- That you have full access to the server running the code (because you're self-hosting Airbyte)

### Step 2: Set up the Google Ads connector in Airbyte
<!-- /env:oss -->
<!-- env:cloud -->

**For Airbyte Cloud:**

To set up Google Ads as a source in Airbyte Cloud:

1. [Log into your Airbyte Cloud](https://cloud.airbyte.com/workspaces) account.
2. Click **Sources** and then click **+ New source**.
3. On the Set up the source page, select **Google Ads** from the Source type dropdown.
4. Enter a **Name** for your source.
5. Click **Sign in with Google** to authenticate your Google Ads account.
6. Enter a comma-separated list of the [Customer ID(s)](https://support.google.com/google-ads/answer/1704344) for your account.
7. Enter the **Start Date** in YYYY-MM-DD format. The data added on and after this date will be replicated. If this field is blank, Airbyte will replicate all data.
8. (Optional) Enter a custom [GAQL](#custom-query-understanding-google-ads-query-language) query.
9. (Optional) If the access to your account is through a [Google Ads Manager account](https://ads.google.com/home/tools/manager-accounts/), enter the [**Login Customer ID for Managed Accounts**](https://developers.google.com/google-ads/api/docs/concepts/call-structure#cid) of the Google Ads Manager account.
10. (Optional) Enter a [**Conversion Window**](https://support.google.com/google-ads/answer/3123169?hl=en).
11. (Optional) Enter the **End Date** in YYYY-MM-DD format. The data added after this date will not be replicated.
12. Click **Set up source**.
<!-- /env:cloud -->

<!-- env:oss -->
**For Airbyte Open Source:**

To set up Google Ads as a source in Airbyte Open Source:

1. Log into your Airbyte Open Source account.
2. Click **Sources** and then click **+ New source**.
3. On the Set up the source page, select **Google Ads** from the Source type dropdown.
4. Enter a **Name** for your source.
5. Enter the [**Developer Token**](#step-1-for-airbyte-oss-apply-for-a-developer-token).
6. To authenticate your Google account via OAuth, enter your Google application's [**Client ID**, **Client Secret**, **Refresh Token**, and optionally, the **Access Token**](https://developers.google.com/google-ads/api/docs/first-call/overview).
7. Enter a comma-separated list of the [Customer ID(s)](https://support.google.com/google-ads/answer/1704344) for your account.
8. Enter the **Start Date** in YYYY-MM-DD format. The data added on and after this date will be replicated. If this field is blank, Airbyte will replicate all data.
9. (Optional) Enter a custom [GAQL](#custom-query-understanding-google-ads-query-language) query.
10. (Optional) If the access to your account is through a [Google Ads Manager account](https://ads.google.com/home/tools/manager-accounts/), enter the [**Login Customer ID for Managed Accounts**](https://developers.google.com/google-ads/api/docs/concepts/call-structure#cid) of the Google Ads Manager account.
11. (Optional) Enter a [**Conversion Window**](https://support.google.com/google-ads/answer/3123169?hl=en).
12. (Optional) Enter the **End Date** in YYYY-MM-DD format. The data added after this date will not be replicated.
13. Click **Set up source**.

## Supported sync modes

The Google Ads source connector supports the following [sync modes](https://docs.airbyte.com/cloud/core-concepts#connection-sync-modes):

- [Full Refresh - Overwrite](https://docs.airbyte.com/understanding-airbyte/connections/full-refresh-overwrite/)
- [Full Refresh - Append](https://docs.airbyte.com/understanding-airbyte/connections/full-refresh-append)
- [Incremental Sync - Append](https://docs.airbyte.com/understanding-airbyte/connections/incremental-append)
- [Incremental Sync - Deduped History](https://docs.airbyte.com/understanding-airbyte/connections/incremental-deduped-history)

**Important note**:

    Usage of Conversion Window may lead to duplicates in Incremental Sync,
    because connector is forced to read data in the given range (Last Sync - Conversion window)

## Supported Streams

The Google Ads source connector can sync the following tables. It can also sync custom queries using GAQL.

### Main Tables

- [accounts](https://developers.google.com/google-ads/api/fields/v11/customer)
- [ad_group_ads](https://developers.google.com/google-ads/api/fields/v11/ad_group_ad)
- [ad_group_ad_labels](https://developers.google.com/google-ads/api/fields/v11/ad_group_ad_label)
- [ad_groups](https://developers.google.com/google-ads/api/fields/v11/ad_group)
- [ad_group_labels](https://developers.google.com/google-ads/api/fields/v11/ad_group_label)
- [campaign_labels](https://developers.google.com/google-ads/api/fields/v11/campaign_label)
- [click_view](https://developers.google.com/google-ads/api/reference/rpc/v11/ClickView)
- [keyword](https://developers.google.com/google-ads/api/fields/v11/keyword_view)
- [geographic](https://developers.google.com/google-ads/api/fields/v11/geographic_view)

Note that `ad_groups`, `ad_group_ads`, and `campaigns` contain a `labels` field, which should be joined against their respective `*_labels` streams if you want to view the actual labels. For example, the `ad_groups` stream contains an `ad_group.labels` field, which you would join against the `ad_group_labels` stream's `label.resource_name` field.

### Report Tables

- [campaigns](https://developers.google.com/google-ads/api/fields/v11/campaign)
- [account_performance_report](https://developers.google.com/google-ads/api/docs/migration/mapping#account_performance)
- [ad_group_ad_report](https://developers.google.com/google-ads/api/docs/migration/mapping#ad_performance)
- [display_keyword_report](https://developers.google.com/google-ads/api/docs/migration/mapping#display_keyword_performance)
- [display_topics_report](https://developers.google.com/google-ads/api/docs/migration/mapping#display_topics_performance)
- [shopping_performance_report](https://developers.google.com/google-ads/api/docs/migration/mapping#shopping_performance)
- [user_location_report](https://developers.google.com/google-ads/api/fields/v11/user_location_view)

:::note
Due to Google Ads API constraints, the `click_view` stream retrieves data one day at a time and can only retrieve data newer than 90 days ago. Also, [metrics](https://developers.google.com/google-ads/api/fields/v11/metrics) cannot be requested for a Google Ads Manager account. Report streams are only available when pulling data from a non-manager account.
:::

For incremental streams, data is synced up to the previous day using your Google Ads account time zone since Google Ads can filter data only by [date](https://developers.google.com/google-ads/api/fields/v11/ad_group_ad#segments.date) without time. Also, some reports cannot load data real-time due to Google Ads [limitations](https://support.google.com/google-ads/answer/2544985?hl=en).
<!-- /env:oss -->

## Custom Query: Understanding Google Ads Query Language
Additional streams for Google Ads can be dynamically created using custom queries. 

The Google Ads Query Language queries the Google Ads API. Review the [Google Ads Query Language](https://developers.google.com/google-ads/api/docs/query/overview) and the [query builder](https://developers.google.com/google-ads/api/fields/v13/query_validator) to validate your query. You can then add these as custom queries when configuring the Google Ads source.

Example GAQL Custom Query:
```
SELECT 
    campaign.name, 
    metrics.conversions, 
    metrics.conversions_by_conversion_date 
FROM ad_group
```
Note the segments.date is automatically added to the output, and does not need to be specified in the custom query. All custom reports will by synced by day.

Each custom query in the input configuration must work for all the customer account IDs. Otherwise, the customer ID will be skipped for every query that fails the validation test. For example, if your query contains metrics fields in the select clause, it will not be executed against manager accounts.

Follow Google's guidance on [Selectability between segments and metrics](https://developers.google.com/google-ads/api/docs/reporting/segmentation#selectability_between_segments_and_metrics) when editing custom queries or default stream schemas (which will also be turned into GAQL queries by the connector). Fields like `segments.keyword.info.text`, `segments.keyword.info.match_type`, `segments.keyword.ad_group_criterion` in the `SELECT` clause tell the query to only get the rows of data that have keywords and remove any row that is not associated with a keyword. This is often unobvious and undesired behavior and can lead to missing data records. If you need this field in the stream, add a new stream instead of editing the existing ones.

:::info
For an existing Google Ads source, when you are updating or removing Custom GAQL Queries, you should also subsequently refresh your source schema to pull in any changes.
:::

<!-- env:oss -->
## Performance considerations

This source is constrained by the [Google Ads API limits](https://developers.google.com/google-ads/api/docs/best-practices/quotas)

Due to a limitation in the Google Ads API which does not allow getting performance data at a granularity level smaller than a day, the Google Ads connector usually pulls data up until the previous day. For example, if the sync runs on Wednesday at 5 PM, then data up until Tuesday midnight is pulled. Data for Wednesday is exported only if a sync runs after Wednesday (for example, 12:01 AM on Thursday) and so on. This avoids syncing partial performance data, only to have to resync it again once the full day's data has been recorded by Google. For example, without this functionality, a sync which runs on Wednesday at 5 PM would get ads performance data for Wednesday between 12:01 AM - 5 PM on Wednesday, then it would need to run again at the end of the day to get all of Wednesday's data.

## Changelog

| Version  | Date       | Pull Request                                             | Subject                                                                                                                              |
|:---------|:-----------|:---------------------------------------------------------|:-------------------------------------------------------------------------------------------------------------------------------------|
<<<<<<< HEAD
=======
| `0.2.21` | 2023-05-30 | [25314](https://github.com/airbytehq/airbyte/pull/25314) | add full refresh custom table `asset_group_listing_group_filter`                                                                    |
| `0.2.20` | 2023-05-30 | [25624](https://github.com/airbytehq/airbyte/pull/25624) | Add `asset` Resource to full refresh custom tables (GAQL Queries)                                                                    |
| `0.2.19` | 2023-05-15 | [26209](https://github.com/airbytehq/airbyte/pull/26209) | Handle Token Refresh errors as `config_error`                                                                                        |
| `0.2.18` | 2023-05-15 | [25947](https://github.com/airbytehq/airbyte/pull/25947) | Improve GAQL parser error message if multiple resources provided                                                                     |
| `0.2.17` | 2023-05-11 | [25987](https://github.com/airbytehq/airbyte/pull/25987) | Categorized Config Errors Accurately                                                                                                 |
| `0.2.16` | 2023-05-10 | [25965](https://github.com/airbytehq/airbyte/pull/25965) | Fix Airbyte date-time data-types                                                                                                     |
| `0.2.14` | 2023-03-21 | [24945](https://github.com/airbytehq/airbyte/pull/24945) | for custom google query fixed schema type for "data_type: ENUM" and "is_repeated: true" to array of strings                          |
>>>>>>> 055fef19
| `0.2.13` | 2023-03-21 | [24338](https://github.com/airbytehq/airbyte/pull/24338) | Migrate to v13                                                                                                                       |
| `0.2.12` | 2023-03-17 | [22985](https://github.com/airbytehq/airbyte/pull/22985) | Specified date formatting in specification                                                                                           |
| `0.2.11` | 2023-03-13 | [23999](https://github.com/airbytehq/airbyte/pull/23999) | Fix incremental sync for Campaigns stream                                                                                            |
| `0.2.10` | 2023-02-11 | [22703](https://github.com/airbytehq/airbyte/pull/22703) | Add support for custom full_refresh streams                                                                                          |
| `0.2.9`  | 2023-01-23 | [21705](https://github.com/airbytehq/airbyte/pull/21705) | Fix multibyte issue; Bump google-ads package to 19.0.0                                                                               |
| `0.2.8`  | 2023-01-18 | [21517](https://github.com/airbytehq/airbyte/pull/21517) | Write fewer logs                                                                                                                     |
| `0.2.7`  | 2023-01-10 | [20755](https://github.com/airbytehq/airbyte/pull/20755) | Add more logs to debug stuck syncs                                                                                                   |
| `0.2.6`  | 2022-12-22 | [20855](https://github.com/airbytehq/airbyte/pull/20855) | Retry 429 and 5xx errors                                                                                                             |
| `0.2.5`  | 2022-11-22 | [19700](https://github.com/airbytehq/airbyte/pull/19700) | Fix schema for `campaigns` stream                                                                                                    |
| `0.2.4`  | 2022-11-09 | [19208](https://github.com/airbytehq/airbyte/pull/19208) | Add TypeTransofrmer to Campaings stream to force proper type casting                                                                 |
| `0.2.3`  | 2022-10-17 | [18069](https://github.com/airbytehq/airbyte/pull/18069) | Add `segments.hour`, `metrics.ctr`, `metrics.conversions` and `metrics.conversions_values` fields to `campaigns` report stream       |
| `0.2.2`  | 2022-10-21 | [17412](https://github.com/airbytehq/airbyte/pull/17412) | Release with CDK >= 0.2.2                                                                                                            |
| `0.2.1`  | 2022-09-29 | [17412](https://github.com/airbytehq/airbyte/pull/17412) | Always use latest CDK version                                                                                                        |
| `0.2.0`  | 2022-08-23 | [15858](https://github.com/airbytehq/airbyte/pull/15858) | Mark the `query` and `table_name` fields in `custom_queries` as required                                                             |
| `0.1.44` | 2022-07-27 | [15084](https://github.com/airbytehq/airbyte/pull/15084) | Fix data type `ad_group_criterion.topic.path` in `display_topics_performance_report` and shifted `campaigns` to non-managers streams |
| `0.1.43` | 2022-07-12 | [14614](https://github.com/airbytehq/airbyte/pull/14614) | Update API version to `v11`, update `google-ads` to 17.0.0                                                                           |
| `0.1.42` | 2022-06-08 | [13624](https://github.com/airbytehq/airbyte/pull/13624) | Update `google-ads` to 15.1.1, pin `protobuf==3.20.0` to work on MacOS M1 machines (AMD)                                             |
| `0.1.41` | 2022-06-08 | [13618](https://github.com/airbytehq/airbyte/pull/13618) | Add missing dependency                                                                                                               |
| `0.1.40` | 2022-06-02 | [13423](https://github.com/airbytehq/airbyte/pull/13423) | Fix the missing data [issue](https://github.com/airbytehq/airbyte/issues/12999)                                                      |
| `0.1.39` | 2022-05-18 | [12914](https://github.com/airbytehq/airbyte/pull/12914) | Fix GAQL query validation and log auth errors instead of failing the sync                                                            |
| `0.1.38` | 2022-05-12 | [12807](https://github.com/airbytehq/airbyte/pull/12807) | Documentation updates                                                                                                                |
| `0.1.37` | 2022-05-06 | [12651](https://github.com/airbytehq/airbyte/pull/12651) | Improve integration and unit tests                                                                                                   |
| `0.1.36` | 2022-04-19 | [12158](https://github.com/airbytehq/airbyte/pull/12158) | Fix `*_labels` streams data type                                                                                                     |
| `0.1.35` | 2022-04-18 | [9310](https://github.com/airbytehq/airbyte/pull/9310)   | Add new fields to reports                                                                                                            |
| `0.1.34` | 2022-03-29 | [11602](https://github.com/airbytehq/airbyte/pull/11602) | Add budget amount to campaigns stream.                                                                                               |
| `0.1.33` | 2022-03-29 | [11513](https://github.com/airbytehq/airbyte/pull/11513) | When `end_date` is configured in the future, use today's date instead.                                                               |
| `0.1.32` | 2022-03-24 | [11371](https://github.com/airbytehq/airbyte/pull/11371) | Improve how connection check returns error messages                                                                                  |
| `0.1.31` | 2022-03-23 | [11301](https://github.com/airbytehq/airbyte/pull/11301) | Update docs and spec to clarify usage                                                                                                |
| `0.1.30` | 2022-03-23 | [11221](https://github.com/airbytehq/airbyte/pull/11221) | Add `*_labels` streams to fetch the label text rather than their IDs                                                                 |
| `0.1.29` | 2022-03-22 | [10919](https://github.com/airbytehq/airbyte/pull/10919) | Fix user location report schema and add to acceptance tests                                                                          |
| `0.1.28` | 2022-02-25 | [10372](https://github.com/airbytehq/airbyte/pull/10372) | Add network fields to click view stream                                                                                              |
| `0.1.27` | 2022-02-16 | [10315](https://github.com/airbytehq/airbyte/pull/10315) | Make `ad_group_ads` and other streams support incremental sync.                                                                      |
| `0.1.26` | 2022-02-11 | [10150](https://github.com/airbytehq/airbyte/pull/10150) | Add support for multiple customer IDs.                                                                                               |
| `0.1.25` | 2022-02-04 | [9812](https://github.com/airbytehq/airbyte/pull/9812)   | Handle `EXPIRED_PAGE_TOKEN` exception and retry with updated state.                                                                  |
| `0.1.24` | 2022-02-04 | [9996](https://github.com/airbytehq/airbyte/pull/9996)   | Use Google Ads API version V9.                                                                                                       |
| `0.1.23` | 2022-01-25 | [8669](https://github.com/airbytehq/airbyte/pull/8669)   | Add end date parameter in spec.                                                                                                      |
| `0.1.22` | 2022-01-24 | [9608](https://github.com/airbytehq/airbyte/pull/9608)   | Reduce stream slice date range.                                                                                                      |
| `0.1.21` | 2021-12-28 | [9149](https://github.com/airbytehq/airbyte/pull/9149)   | Update title and description                                                                                                         |
| `0.1.20` | 2021-12-22 | [9071](https://github.com/airbytehq/airbyte/pull/9071)   | Fix: Keyword schema enum                                                                                                             |
| `0.1.19` | 2021-12-14 | [8431](https://github.com/airbytehq/airbyte/pull/8431)   | Add new streams: Geographic and Keyword                                                                                              |
| `0.1.18` | 2021-12-09 | [8225](https://github.com/airbytehq/airbyte/pull/8225)   | Include time_zone to sync. Remove streams for manager account.                                                                       |
| `0.1.16` | 2021-11-22 | [8178](https://github.com/airbytehq/airbyte/pull/8178)   | Clarify setup fields                                                                                                                 |
| `0.1.15` | 2021-10-07 | [6684](https://github.com/airbytehq/airbyte/pull/6684)   | Add new stream `click_view`                                                                                                          |
| `0.1.14` | 2021-10-01 | [6565](https://github.com/airbytehq/airbyte/pull/6565)   | Fix OAuth Spec File                                                                                                                  |
| `0.1.13` | 2021-09-27 | [6458](https://github.com/airbytehq/airbyte/pull/6458)   | Update OAuth Spec File                                                                                                               |
| `0.1.11` | 2021-09-22 | [6373](https://github.com/airbytehq/airbyte/pull/6373)   | Fix inconsistent segments.date field type across all streams                                                                         |
| `0.1.10` | 2021-09-13 | [6022](https://github.com/airbytehq/airbyte/pull/6022)   | Annotate Oauth2 flow initialization parameters in connector spec                                                                     |
| `0.1.9`  | 2021-09-07 | [5302](https://github.com/airbytehq/airbyte/pull/5302)   | Add custom query stream support                                                                                                      |
| `0.1.8`  | 2021-08-03 | [5509](https://github.com/airbytehq/airbyte/pull/5509)   | Allow additionalProperties in spec.json                                                                                              |
| `0.1.7`  | 2021-08-03 | [5422](https://github.com/airbytehq/airbyte/pull/5422)   | Correct query to not skip dates                                                                                                      |
| `0.1.6`  | 2021-08-03 | [5423](https://github.com/airbytehq/airbyte/pull/5423)   | Added new stream UserLocationReport                                                                                                  |
| `0.1.5`  | 2021-08-03 | [5159](https://github.com/airbytehq/airbyte/pull/5159)   | Add field `login_customer_id` to spec                                                                                                |
| `0.1.4`  | 2021-07-28 | [4962](https://github.com/airbytehq/airbyte/pull/4962)   | Support new Report streams                                                                                                           |
| `0.1.3`  | 2021-07-23 | [4788](https://github.com/airbytehq/airbyte/pull/4788)   | Support main streams, fix bug with exception `DATE_RANGE_TOO_NARROW` for incremental streams                                         |
| `0.1.2`  | 2021-07-06 | [4539](https://github.com/airbytehq/airbyte/pull/4539)   | Add `AIRBYTE_ENTRYPOINT` for Kubernetes support                                                                                      |
| `0.1.1`  | 2021-06-23 | [4288](https://github.com/airbytehq/airbyte/pull/4288)   | Fix `Bugfix: Correctly declare required parameters`                                                                                  |

<!-- /env:oss -->

<!-- env:cloud -->
For detailed information on supported sync modes, supported streams, performance considerations, refer to the full documentation for [Google Ads](https://docs.airbyte.com/integrations/sources/google-ads/).
<!-- /env:cloud --><|MERGE_RESOLUTION|>--- conflicted
+++ resolved
@@ -152,8 +152,6 @@
 
 | Version  | Date       | Pull Request                                             | Subject                                                                                                                              |
 |:---------|:-----------|:---------------------------------------------------------|:-------------------------------------------------------------------------------------------------------------------------------------|
-<<<<<<< HEAD
-=======
 | `0.2.21` | 2023-05-30 | [25314](https://github.com/airbytehq/airbyte/pull/25314) | add full refresh custom table `asset_group_listing_group_filter`                                                                    |
 | `0.2.20` | 2023-05-30 | [25624](https://github.com/airbytehq/airbyte/pull/25624) | Add `asset` Resource to full refresh custom tables (GAQL Queries)                                                                    |
 | `0.2.19` | 2023-05-15 | [26209](https://github.com/airbytehq/airbyte/pull/26209) | Handle Token Refresh errors as `config_error`                                                                                        |
@@ -161,7 +159,6 @@
 | `0.2.17` | 2023-05-11 | [25987](https://github.com/airbytehq/airbyte/pull/25987) | Categorized Config Errors Accurately                                                                                                 |
 | `0.2.16` | 2023-05-10 | [25965](https://github.com/airbytehq/airbyte/pull/25965) | Fix Airbyte date-time data-types                                                                                                     |
 | `0.2.14` | 2023-03-21 | [24945](https://github.com/airbytehq/airbyte/pull/24945) | for custom google query fixed schema type for "data_type: ENUM" and "is_repeated: true" to array of strings                          |
->>>>>>> 055fef19
 | `0.2.13` | 2023-03-21 | [24338](https://github.com/airbytehq/airbyte/pull/24338) | Migrate to v13                                                                                                                       |
 | `0.2.12` | 2023-03-17 | [22985](https://github.com/airbytehq/airbyte/pull/22985) | Specified date formatting in specification                                                                                           |
 | `0.2.11` | 2023-03-13 | [23999](https://github.com/airbytehq/airbyte/pull/23999) | Fix incremental sync for Campaigns stream                                                                                            |
