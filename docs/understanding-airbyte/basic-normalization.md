# Basic Normalization

## High-Level Overview

{% hint style="info" %}
The high-level overview contains all the information you need to use Basic Normalization when pulling from APIs. Information past that can be read for advanced or educational purposes.
{% endhint %}

When you run your first Airbyte sync without the basic normalization, you'll notice that your data gets written to your destination as one data column with a JSON blob that contains all of your data. This is the `_airbyte_raw_` table that you may have seen before. Why do we create this table? A core tenet of ELT philosophy is that data should be untouched as it moves through the E and L stages so that the raw data is always accessible. If an unmodified version of the data exists in the destination, it can be retransformed without needing to sync data again.

If you have Basic Normalization enabled, Airbyte automatically uses this JSON blob to create a schema and tables with your data in mind, converting it to the format of your destination. This runs after your sync and may take a long time if you have a large amount of data synced. If you don't enable Basic Normalization, you'll have to transform the JSON data from that column yourself.

## Example

Basic Normalization uses a fixed set of rules to map a json object from a source to the types and format that are native to the destination. For example if a source emits data that looks like this:

```javascript
{
  "make": "alfa romeo",
  "model": "4C coupe",
  "horsepower": "247"
}
```

The destination connectors produce the following raw table in the destination database:
```sql
CREATE TABLE "_airbyte_raw_cars" (
    -- metadata added by airbyte
    "_airbyte_ab_id" VARCHAR, -- uuid value assigned by connectors to each row of the data written in the destination.
    "_airbyte_emitted_at" TIMESTAMP_WITH_TIMEZONE, -- time at which the record was emitted.
    "_airbyte_data" JSONB -- data stored as a Json Blob.
);
```

Then, basic normalization would create the following table:

```sql
CREATE TABLE "cars" (
    -- metadata added by airbyte destination connectors
    "_airbyte_ab_id" VARCHAR, -- uuid value assigned by connectors to each row of the data written in the destination.
    "_airbyte_emitted_at" TIMESTAMP_WITH_TIMEZONE, -- time at which the record was emitted and recorded by destination connector.
    -- metadata added by airbyte normalization
    "_airbyte_cars_hashid" VARCHAR, -- hash value assigned by airbyte normalization derived from a hash function of the record data.
    "_airbyte_normalized_at" TIMESTAMP_WITH_TIMEZONE, -- time at which the record was last normalized.

    -- data from source
    "make" VARCHAR,
    "model" VARCHAR,
    "horsepower" INTEGER
);
```

You'll notice that some metadata are added to keep track of important information about each record. 
- Some are introduced at the destination connector level: These are propagated by the normalization process from the raw table to the final table.
- While other metadata columns are created at the normalization step.

The [normalization rules](basic-normalization.md#Rules) are _not_ configurable. They are designed to pick a reasonable set of defaults to hit the 80/20 rule of data normalization. We respect that normalization is a detail-oriented problem and that with a fixed set of rules, we cannot normalize your data in such a way that covers all use cases. If this feature does not meet your normalization needs, we always put the full json blob in destination as well, so that you can parse that object however best meets your use case. We will be adding more advanced normalization functionality shortly. Airbyte is focused on the EL of ELT. If you need a really featureful tool for the transformations then, we suggest trying out dbt.

Airbyte places the json blob version of your data in a table called `_airbyte_raw_<stream name>`. If basic normalization is turned on, it will place a separate copy of the data in a table called `<stream name>`. Under the hood, Airbyte is using dbt, which means that the data only ingresses into the data store one time. The normalization happens as a query within the datastore. This implementation avoids extra network time and costs.

## Why does Airbyte have Basic Normalization?

At its core, Airbyte is geared to handle the EL \(Extract Load\) steps of an ELT process. These steps can also be referred in Airbyte's dialect as "Source" and "Destination".

However, this is actually producing a table in the destination with a JSON blob column... For the typical analytics use case, you probably want this json blob normalized so that each field is its own column.

So, after EL, comes the T \(transformation\) and the first T step that Airbyte actually applies on top of the extracted data is called "Normalization".

Airbyte runs this step before handing the final data over to other tools that will manage further transformation down the line.

To summarize, we can represent the ELT process in the diagram below. These are steps that happens between your "Source Database or API" and the final "Replicated Tables" with examples of implementation underneath:

![](../.gitbook/assets/connecting-EL-with-T-4.png)

In Airbyte, the current normalization option is implemented using a dbt Transformer composed of:

* Airbyte base-normalization python package to generate dbt SQL models files
* dbt to compile and executes the models on top of the data in the destinations that supports it.

## Destinations that Support Basic Normalization

* [BigQuery](../integrations/destinations/bigquery.md)
* [MS Server SQL](../integrations/destinations/mssql.md)
* [MySQL](../integrations/destinations/mysql.md)
  * The server must support the `WITH` keyword.
  * Require MySQL &gt;= 8.0, or MariaDB &gt;= 10.2.1.
* [Postgres](../integrations/destinations/postgres.md)
* [Redshift](../integrations/destinations/redshift.md)
* [Snowflake](../integrations/destinations/snowflake.md)

Basic Normalization can be used in each of these destinations by configuring the "basic normalization" field to true when configuring the destination in the UI.

## Rules

### Typing

Airbyte tracks types using JsonSchema's primitive types. Here is how these types will map onto standard SQL types. Note: The names of the types may differ slightly across different destinations.

Airbyte uses the types described in the catalog to determine the correct type for each column. It does not try to use the values themselves to infer the type.

| JsonSchema Type | Resulting Type | Notes |
| :--- | :--- | :--- |
| `number` | float |  |
| `integer` | integer |  |
| `string` | string |  |
| `bit` | boolean |  |
| `boolean` | boolean |  |
| `string` with format label `date-time`| timestamp with timezone |  |
| `array` | new table | see [nesting](basic-normalization.md#Nesting) |
| `object` | new table | see [nesting](basic-normalization.md#Nesting) |

### Nesting

Basic Normalization attempts to expand any nested arrays or objects it receives into separate tables in order to allow more ergonomic querying of your data.

#### Arrays

Basic Normalization expands arrays into separate tables. For example if the source provides the following data:

```javascript
{
  "make": "alfa romeo",
  "model": "4C coupe",
  "limited_editions": [
    { "name": "4C spider", "release_year": 2013 },
    { "name" : "4C spider italia" , "release_year":  2018 }
  ]
}
```

The resulting normalized schema would be:

```sql
CREATE TABLE "cars" (
    "_airbyte_cars_hashid" VARCHAR,
    "_airbyte_emitted_at" TIMESTAMP_WITH_TIMEZONE,
    "_airbyte_normalized_at" TIMESTAMP_WITH_TIMEZONE,

    "make" VARCHAR,
    "model" VARCHAR
);

CREATE TABLE "limited_editions" (
    "_airbyte_limited_editions_hashid" VARCHAR,
    "_airbyte_cars_foreign_hashid" VARCHAR,
    "_airbyte_emitted_at" TIMESTAMP_WITH_TIMEZONE,
    "_airbyte_normalized_at" TIMESTAMP_WITH_TIMEZONE,

    "name" VARCHAR,
    "release_year" VARCHAR
);
```

If the nested items in the array are not objects then they are expanded into a string field of comma separated values e.g.:

```javascript
{
  "make": "alfa romeo",
  "model": "4C coupe",
  "limited_editions": [ "4C spider", "4C spider italia"]
}
```

The resulting normalized schema would be:

```sql
CREATE TABLE "cars" (
    "_airbyte_cars_hashid" VARCHAR,
    "_airbyte_emitted_at" TIMESTAMP_WITH_TIMEZONE,
    "_airbyte_normalized_at" TIMESTAMP_WITH_TIMEZONE,

    "make" VARCHAR,
    "model" VARCHAR
);

CREATE TABLE "limited_editions" (
    "_airbyte_limited_editions_hashid" VARCHAR,
    "_airbyte_cars_foreign_hashid" VARCHAR,
    "_airbyte_emitted_at" TIMESTAMP_WITH_TIMEZONE,
    "_airbyte_normalized_at" TIMESTAMP_WITH_TIMEZONE,

    "data" VARCHAR
);
```

#### Objects

In the case of a nested object e.g.:

```javascript
{
  "make": "alfa romeo",
  "model": "4C coupe",
  "powertrain_specs": { "horsepower": 247, "transmission": "6-speed" }
}
```

The normalized schema would be:

```sql
CREATE TABLE "cars" (
    "_airbyte_cars_hashid" VARCHAR,
    "_airbyte_emitted_at" TIMESTAMP_WITH_TIMEZONE,
    "_airbyte_normalized_at" TIMESTAMP_WITH_TIMEZONE,

    "make" VARCHAR,
    "model" VARCHAR
);

CREATE TABLE "powertrain_specs" (
    "_airbyte_powertrain_hashid" VARCHAR,
    "_airbyte_cars_foreign_hashid" VARCHAR,
    "_airbyte_emitted_at" TIMESTAMP_WITH_TIMEZONE,
    "_airbyte_normalized_at" TIMESTAMP_WITH_TIMEZONE,

    "horsepower" INTEGER,
    "transmission" VARCHAR
);
```

### Naming Collisions for un-nested objects

When extracting nested objects or arrays, the Basic Normalization process needs to figure out new names for the expanded tables.

For example, if we had a `cars` table with a nested column `cars` containing an object whose schema is identical to the parent table.

```javascript
{
  "make": "alfa romeo",
  "model": "4C coupe",
  "cars": [
    { "make": "audi", "model": "A7" },
    { "make" : "lotus" , "model":  "elise" }
    { "make" : "chevrolet" , "model":  "mustang" }
  ]
}
```

The expanded table would have a conflict in terms of naming since both are named `cars`. To avoid name collisions and ensure a more consistent naming scheme, Basic Normalization chooses the expanded name as follows:

* `cars` for the original parent table
* `cars_da3_cars` for the expanded nested columns following this naming scheme in 3 parts: `<Json path>_<Hash>_<nested column name>`
* Json path: The entire json path string with '\_' characters used as delimiters to reach the table that contains the nested column name.
* Hash: Hash of the entire json path to reach the nested column reduced to 3 characters. This is to make sure we have a unique name \(in case part of the name gets truncated, see below\)
* Nested column name: name of the column being expanded into its own table.

By following this strategy, nested columns should "never" collide with other table names. If it does, an exception will probably be thrown either by the normalization process or by dbt that runs afterward.

```sql
CREATE TABLE "cars" (
    "_airbyte_cars_hashid" VARCHAR,
    "_airbyte_emitted_at" TIMESTAMP_WITH_TIMEZONE,
    "_airbyte_normalized_at" TIMESTAMP_WITH_TIMEZONE,

    "make" VARCHAR,
    "model" VARCHAR
);

CREATE TABLE "cars_da3_cars" (
    "_airbyte_cars_hashid" VARCHAR,
    "_airbyte_cars_foreign_hashid" VARCHAR,
    "_airbyte_emitted_at" TIMESTAMP_WITH_TIMEZONE,
    "_airbyte_normalized_at" TIMESTAMP_WITH_TIMEZONE,

    "make" VARCHAR,
    "model" VARCHAR
);
```

### Naming limitations & truncation

Note that different destinations have various naming limitations, most commonly on how long names can be. For instance, the Postgres documentation states:

> The system uses no more than NAMEDATALEN-1 bytes of an identifier; longer names can be written in commands, but they will be truncated. By default, NAMEDATALEN is 64 so the maximum identifier length is 63 bytes

Most modern data warehouses have name lengths limits on the longer side, so this should not affect us that often. Basic Normalization will fallback to the following rules:

1. No Truncate if under destination's character limits

However, in the rare cases where these limits are reached:

1. Truncate only the `Json path` to fit into destination's character limits
2. Truncate the `Json path` to at least the 10 first characters, then truncate the nested column name starting in the middle to preserve prefix/suffix substrings intact \(whenever a truncate in the middle is made, two '\_\_' characters are also inserted to denote where it happened\) to fit into destination's character limits

As an example from the hubspot source, we could have the following tables with nested columns:

| Description | Example 1 | Example 2 |
| :--- | :--- | :--- |
| Original Stream Name | companies | deals |
| Json path to the nested column | `companies/property_engagements_last_meeting_booked_campaign` | `deals/properties/engagements_last_meeting_booked_medium` |
| Final table name of expanded nested column on BigQuery | companies\_2e8\_property\_engag**ements\_last\_meeting\_bo**oked\_campaign | deals\_prop**erties**\_6e6\_engagements\_l**ast\_meeting\_**booked\_medium |
| Final table name of expanded nested column on Postgres | companies\_2e8\_property\_engag**\_\_**oked\_campaign | deals\_prop\_6e6\_engagements\_l**\_\_**booked\_medium |

As mentioned in the overview:

* Airbyte places the json blob version of your data in a table called `_airbyte_raw_<stream name>`.
* If basic normalization is turned on, it will place a separate copy of the data in a table called `<stream name>`.
* In certain pathological cases, basic normalization is required to generate large models with many columns and multiple intermediate transformation steps for a stream. This may break down the "ephemeral" materialization strategy and require the use of additional intermediate views or tables instead. As a result, you may notice additional temporary tables being generated in the destination to handle these checkpoints.

## UI Configurations

To enable basic normalization \(which is optional\), you can toggle it on or disable it in the "Normalization and Transformation" section when setting up your connection:

![](../.gitbook/assets/basic-normalization-configuration.png)

## Incremental runs

When the source is configured with incremental sync modes such as ([incremental append](connections/incremental-append.md) or  [incremental deduped history](connections/incremental-deduped-history.md)), only rows that have changed in the source are transferred over the network and written by the destination connector.
Normalization will then try to build the normalized tables incrementally as the rows in the raw tables that have been created or updated since the last time dbt ran. As such, on each dbt run, the models get built incrementally. This limits the amount of data that needs to be transformed, vastly reducing the runtime of the transformations. This improves warehouse performance and reduces compute costs.

## Extending Basic Normalization

Note that all the choices made by Normalization as described in this documentation page in terms of naming (and more) could be overridden by your own custom choices. To do so, you can follow the following tutorials:

* to build a [custom SQL view](../operator-guides/transformation-and-normalization/transformations-with-sql.md) with your own naming conventions
* to export, edit and run [custom dbt normalization](../operator-guides/transformation-and-normalization/transformations-with-dbt.md) yourself
* or further, you can configure the use of a custom dbt project within Airbyte by following [this guide](../operator-guides/transformation-and-normalization/transformations-with-airbyte.md).

## CHANGELOG

### airbyte-integration/bases/base-normalization

Note that Basic Normalization is packaged in a docker image `airbyte/normalization`. This image is tied to and released along with a specific Airbyte version. It is not configurable independently like it is possible to do with connectors \(source & destinations\)

Therefore, in order to "upgrade" to the desired normalization version, you need to use the corresponding Airbyte version that it's being released in:

| Airbyte Version | Normalization Version | Date | Pull Request | Subject |
| :--- | :--- | :--- | :--- | :--- |
<<<<<<< HEAD
| 0.30.21-alpha | 0.1.57 | 2021-10-26 | [\#7162](https://github.com/airbytehq/airbyte/pull/7162) | Implement incremental dbt updates |
=======
| 0.30.24-alpha | 0.1.57 | 2021-10-26 | [\#7162](https://github.com/airbytehq/airbyte/pull/7162) | Implement incremental dbt updates |
>>>>>>> fdba19c6
| 0.30.16-alpha | 0.1.52 | 2021-10-07 | [\#6379](https://github.com/airbytehq/airbyte/pull/6379) | Handle empty string for date and date-time format |
| 0.30.16-alpha | 0.1.51 | 2021-10-08 | [\#6799](https://github.com/airbytehq/airbyte/pull/6799) | Added support for ad\_cdc\_log\_pos while normalization |
| 0.30.16-alpha | 0.1.50 | 2021-10-07 | [\#6079](https://github.com/airbytehq/airbyte/pull/6079) | Added support for MS SQL Server normalization |
| 0.30.16-alpha | 0.1.49 | 2021-10-06 | [\#6709](https://github.com/airbytehq/airbyte/pull/6709) | Forward destination dataset location to dbt profiles |
| 0.29.17-alpha | 0.1.47 | 2021-09-20 | [\#6317](https://github.com/airbytehq/airbyte/pull/6317) | MySQL: updated MySQL normalization with using SSH tunnel |
| 0.29.17-alpha | 0.1.45 | 2021-09-18 | [\#6052](https://github.com/airbytehq/airbyte/pull/6052) | Snowflake: accept any date-time format |
| 0.29.8-alpha | 0.1.40 | 2021-08-18 | [\#5433](https://github.com/airbytehq/airbyte/pull/5433) | Allow optional credentials\_json for BigQuery |
| 0.29.5-alpha | 0.1.39 | 2021-08-11 | [\#4557](https://github.com/airbytehq/airbyte/pull/4557) | Handle date times and solve conflict name btw stream/field |
| 0.28.2-alpha | 0.1.38 | 2021-07-28 | [\#5027](https://github.com/airbytehq/airbyte/pull/5027) | Handle quotes in column names when parsing JSON blob |
| 0.27.5-alpha | 0.1.37 | 2021-07-22 | [\#3947](https://github.com/airbytehq/airbyte/pull/4881/) | Handle `NULL` cursor field values when deduping |
| 0.27.2-alpha | 0.1.36 | 2021-07-09 | [\#3947](https://github.com/airbytehq/airbyte/pull/4163/) | Enable normalization for MySQL destination |
<|MERGE_RESOLUTION|>--- conflicted
+++ resolved
@@ -326,11 +326,7 @@
 
 | Airbyte Version | Normalization Version | Date | Pull Request | Subject |
 | :--- | :--- | :--- | :--- | :--- |
-<<<<<<< HEAD
-| 0.30.21-alpha | 0.1.57 | 2021-10-26 | [\#7162](https://github.com/airbytehq/airbyte/pull/7162) | Implement incremental dbt updates |
-=======
 | 0.30.24-alpha | 0.1.57 | 2021-10-26 | [\#7162](https://github.com/airbytehq/airbyte/pull/7162) | Implement incremental dbt updates |
->>>>>>> fdba19c6
 | 0.30.16-alpha | 0.1.52 | 2021-10-07 | [\#6379](https://github.com/airbytehq/airbyte/pull/6379) | Handle empty string for date and date-time format |
 | 0.30.16-alpha | 0.1.51 | 2021-10-08 | [\#6799](https://github.com/airbytehq/airbyte/pull/6799) | Added support for ad\_cdc\_log\_pos while normalization |
 | 0.30.16-alpha | 0.1.50 | 2021-10-07 | [\#6079](https://github.com/airbytehq/airbyte/pull/6079) | Added support for MS SQL Server normalization |
