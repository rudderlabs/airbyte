--- conflicted
+++ resolved
@@ -63,11 +63,7 @@
 
   private void registerDate(final RelationalColumn field, final ConverterRegistration<SchemaBuilder> registration) {
     registration.register(SchemaBuilder.string(),
-<<<<<<< HEAD
-        x -> x == null ? DebeziumConverterUtils.getDefaultValue(field) : DebeziumConverterUtils.convertDate(x));
-=======
         x -> x == null ? DebeziumConverterUtils.convertDefaultValue(field) : DebeziumConverterUtils.convertDate(x));
->>>>>>> e7e9a634
   }
 
 }