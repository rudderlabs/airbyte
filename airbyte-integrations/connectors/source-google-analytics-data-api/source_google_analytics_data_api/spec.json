--- conflicted
+++ resolved
@@ -77,17 +77,8 @@
       },
       "date_ranges_start_date": {
         "type": "string",
-<<<<<<< HEAD
         "title": "Date Range Start Date",
         "examples": ["2022-11-25"],
-=======
-        "title": "Start Date",
-        "description": "The start date from which to replicate report data in the format YYYY-MM-DD. Data generated before this date will not be included in the report. Not applied to custom Cohort reports.",
-        "format": "date",
-        "pattern": "^[0-9]{4}-[0-9]{2}-[0-9]{2}$",
-        "pattern_descriptor": "YYYY-MM-DD",
-        "examples": ["2021-01-01"],
->>>>>>> 84bfa75e
         "order": 2
       },
       "custom_reports": {
