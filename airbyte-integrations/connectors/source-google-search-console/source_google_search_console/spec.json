{
  "documentationUrl": "https://docs.airbyte.com/integrations/sources/google-search-console",
  "connectionSpecification": {
    "$schema": "http://json-schema.org/draft-07/schema#",
    "title": "Google Search Console Spec",
    "type": "object",
    "required": ["site_urls", "start_date", "authorization"],
    "properties": {
      "site_urls": {
        "type": "array",
        "items": {
          "type": "string"
        },
        "title": "Website URL Property",
<<<<<<< HEAD
        "examples": ["https://example1.com", "https://example2.com"],
=======
        "description": "The URLs of the website property attached to your GSC account. Read more <a href=\"https://support.google.com/webmasters/answer/34592?hl=en\">here</a>.",
        "examples": ["https://example1.com/", "https://example2.com/"],
>>>>>>> a44c841d
        "order": 0
      },
      "start_date": {
        "type": "string",
        "title": "Start Date",
        "description": "UTC date in the format 2017-01-25. Any data before this date will not be replicated.",
        "examples": ["2021-01-01"],
        "pattern": "^[0-9]{4}-[0-9]{2}-[0-9]{2}$",
        "order": 1
      },
      "end_date": {
        "type": "string",
        "title": "End Date",
        "description": "UTC date in the format 2017-01-25. Any data after this date will not be replicated. Must be greater or equal to the start date field.",
        "examples": ["2021-12-12"],
        "pattern": "^$|^[0-9]{4}-[0-9]{2}-[0-9]{2}$",
        "order": 2
      },
      "authorization": {
        "type": "object",
        "title": "Authentication Type",
        "description": "",
        "order": 3,
        "oneOf": [
          {
            "title": "OAuth",
            "type": "object",
            "required": [
              "auth_type",
              "client_id",
              "client_secret",
              "refresh_token"
            ],
            "properties": {
              "auth_type": {
                "type": "string",
                "const": "Client",
                "order": 0
              },
              "client_id": {
                "title": "Client ID",
                "type": "string",
                "description": "The client ID of your Google Search Console developer application. Read more <a href=\"https://developers.google.com/webmaster-tools/v1/how-tos/authorizing\">here</a>.",
                "airbyte_secret": true
              },
              "client_secret": {
                "title": "Client Secret",
                "type": "string",
                "description": "The client secret of your Google Search Console developer application. Read more <a href=\"https://developers.google.com/webmaster-tools/v1/how-tos/authorizing\">here</a>.",
                "airbyte_secret": true
              },
              "access_token": {
                "title": "Access Token",
                "type": "string",
                "description": "Access token for making authenticated requests. Read more <a href=\"https://developers.google.com/webmaster-tools/v1/how-tos/authorizing\">here</a>.",
                "airbyte_secret": true
              },
              "refresh_token": {
                "title": "Refresh Token",
                "type": "string",
                "description": "The token for obtaining a new access token. Read more <a href=\"https://developers.google.com/webmaster-tools/v1/how-tos/authorizing\">here</a>.",
                "airbyte_secret": true
              }
            }
          },
          {
            "type": "object",
            "title": "Service Account Key Authentication",
            "required": ["auth_type", "service_account_info", "email"],
            "properties": {
              "auth_type": {
                "type": "string",
                "const": "Service",
                "order": 0
              },
              "service_account_info": {
                "title": "Service Account JSON Key",
                "type": "string",
                "description": "The JSON key of the service account to use for authorization. Read more <a href=\"https://cloud.google.com/iam/docs/creating-managing-service-account-keys\">here</a>.",
                "examples": [
                  "{ \"type\": \"service_account\", \"project_id\": YOUR_PROJECT_ID, \"private_key_id\": YOUR_PRIVATE_KEY, ... }"
                ],
                "airbyte_secret": true
              },
              "email": {
                "title": "Admin Email",
                "type": "string",
                "description": "The email of the user which has permissions to access the Google Workspace Admin APIs."
              }
            }
          }
        ]
      },
      "custom_reports": {
        "order": 4,
        "type": "string",
        "title": "Custom Reports (Optional)",
        "description": "A JSON array describing the custom reports you want to sync from Google Search Console."
      }
    }
  },
  "authSpecification": {
    "auth_type": "oauth2.0",
    "oauth2Specification": {
      "rootObject": ["authorization", 0],
      "oauthFlowInitParameters": [["client_id"], ["client_secret"]],
      "oauthFlowOutputParameters": [["access_token"], ["refresh_token"]]
    }
  }
}<|MERGE_RESOLUTION|>--- conflicted
+++ resolved
@@ -12,12 +12,7 @@
           "type": "string"
         },
         "title": "Website URL Property",
-<<<<<<< HEAD
         "examples": ["https://example1.com", "https://example2.com"],
-=======
-        "description": "The URLs of the website property attached to your GSC account. Read more <a href=\"https://support.google.com/webmasters/answer/34592?hl=en\">here</a>.",
-        "examples": ["https://example1.com/", "https://example2.com/"],
->>>>>>> a44c841d
         "order": 0
       },
       "start_date": {
