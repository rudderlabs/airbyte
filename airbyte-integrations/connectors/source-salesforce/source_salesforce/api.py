#
# Copyright (c) 2022 Airbyte, Inc., all rights reserved.
#

import concurrent.futures
import logging
from typing import Any, List, Mapping, Optional, Tuple

import requests  # type: ignore[import]
from airbyte_cdk.models import ConfiguredAirbyteCatalog
from requests import adapters as request_adapters
from requests.exceptions import HTTPError, RequestException  # type: ignore[import]

from .exceptions import TypeSalesforceException
from .rate_limiting import default_backoff_handler
from .utils import filter_streams_by_criteria

STRING_TYPES = [
    "byte",
    "combobox",
    "complexvalue",
    "datacategorygroupreference",
    "email",
    "encryptedstring",
    "id",
    "json",
    "masterrecord",
    "multipicklist",
    "phone",
    "picklist",
    "reference",
    "string",
    "textarea",
    "time",
    "url",
]
NUMBER_TYPES = ["currency", "double", "long", "percent"]
DATE_TYPES = ["date", "datetime"]
LOOSE_TYPES = [
    "anyType",
    # A calculated field's type can be any of the supported
    # formula data types (see https://developer.salesforce.com/docs/#i1435527)
    "calculated",
]

# The following objects have certain WHERE clause restrictions so we exclude them.
QUERY_RESTRICTED_SALESFORCE_OBJECTS = [
    "Announcement",
    "AppTabMember",
    "CollaborationGroupRecord",
    "ColorDefinition",
    "ContentDocumentLink",
    "ContentFolderItem",
    "ContentFolderMember",
    "DataStatistics",
    "DatacloudDandBCompany",
    "EntityParticle",
    "FieldDefinition",
    "FieldHistoryArchive",
    "FlexQueueItem",
    "FlowVariableView",
    "FlowVersionView",
    "IconDefinition",
    "IdeaComment",
    "NetworkUserHistoryRecent",
    "OwnerChangeOptionInfo",
    "PicklistValueInfo",
    "PlatformAction",
    "RelationshipDomain",
    "RelationshipInfo",
    "SearchLayout",
    "SiteDetail",
    "UserEntityAccess",
    "UserFieldAccess",
    "Vote",
]

# The following objects are not supported by the query method being used.
QUERY_INCOMPATIBLE_SALESFORCE_OBJECTS = [
    "AIPredictionEvent",
    "ActivityHistory",
    "AggregateResult",
    "ApiAnomalyEvent",
    "ApiEventStream",
    "AssetTokenEvent",
    "AsyncOperationEvent",
    "AsyncOperationStatus",
    "AttachedContentDocument",
    "AttachedContentNote",
    "BatchApexErrorEvent",
    "BulkApiResultEvent",
    "CombinedAttachment",
    "ConcurLongRunApexErrEvent",
    "ContentBody",
    "CredentialStuffingEvent",
    "DataType",
    "DatacloudAddress",
    "EmailStatus",
    "FeedLike",
    "FeedSignal",
    "FeedTrackedChange",
    "FlowExecutionErrorEvent",
    "FolderedContentDocument",
    "LightningUriEventStream",
    "ListViewChartInstance",
    "ListViewEventStream",
    "LoginAsEventStream",
    "LoginEventStream",
    "LogoutEventStream",
    "LookedUpFromActivity",
    "Name",
    "NoteAndAttachment",
    "OpenActivity",
    "OrgLifecycleNotification",
    "OutgoingEmail",
    "OutgoingEmailRelation",
    "OwnedContentDocument",
    "PlatformStatusAlertEvent",
    "ProcessExceptionEvent",
    "ProcessInstanceHistory",
    "QuoteTemplateRichTextData",
    "RemoteKeyCalloutEvent",
    "ReportAnomalyEvent",
    "ReportEventStream",
    "SessionHijackingEvent",
    "UriEventStream",
    "UserRecordAccess",
]

# The following objects are not supported by the Bulk API. Listed objects are version specific.
UNSUPPORTED_BULK_API_SALESFORCE_OBJECTS = [
    "AcceptedEventRelation",
    "AssetTokenEvent",
    "Attachment",
    "AttachedContentNote",
    "CaseStatus",
    "ContractStatus",
    "DeclinedEventRelation",
    "EventWhoRelation",
    "FieldSecurityClassification",
    "KnowledgeArticle",
    "KnowledgeArticleVersion",
    "KnowledgeArticleVersionHistory",
    "KnowledgeArticleViewStat",
    "KnowledgeArticleVoteStat",
    "OrderStatus",
    "PartnerRole",
    "QuoteTemplateRichTextData",
    "RecentlyViewed",
    "ServiceAppointmentStatus",
    "ShiftStatus",
    "SolutionStatus",
    "TaskPriority",
    "TaskStatus",
    "TaskWhoRelation",
    "UndecidedEventRelation",
    "WorkOrderLineItemStatus",
    "WorkOrderStatus",
<<<<<<< HEAD
    "UserRecordAccess",
    "OwnedContentDocument",
    "OpenActivity",
    "NoteAndAttachment",
    "Name",
    "LookedUpFromActivity",
    "FolderedContentDocument",
    "ContractStatus",
    "ContentFolderItem",
    "CombinedAttachment",
    "CaseTeamTemplateRecord",
    "CaseTeamTemplateMember",
    "CaseTeamTemplate",
    "CaseTeamRole",
    "CaseTeamMember",
    "AttachedContentDocument",
    "AggregateResult",
    "ChannelProgramLevelShare",
    "AccountBrandShare",
    "AccountFeed",
    "AssetFeed",
=======
    "TaskWhoRelation"
>>>>>>> dd83c617
]

UNSUPPORTED_FILTERING_STREAMS = [
    "ApiEvent",
    "BulkApiResultEventStore",
    "EmbeddedServiceDetail",
    "EmbeddedServiceLabel",
    "FormulaFunction",
    "FormulaFunctionAllowedType",
    "FormulaFunctionCategory",
    "IdentityProviderEventStore",
    "IdentityVerificationEvent",
    "LightningUriEvent",
    "ListViewEvent",
    "LoginAsEvent",
    "LoginEvent",
    "LogoutEvent",
    "Publisher",
    "RecordActionHistory",
    "ReportEvent",
    "TabDefinition",
    "UriEvent",
]

RESOURCE_PRIMARY_KEY_MAP = {
    "PlatformEventUsageMetric": None, # PlatformEventUsageMetric does not have a primary key
    "FormulaFunctionAllowedType": "DurableId", # https://developer.salesforce.com/docs/atlas.en-us.object_reference.meta/object_reference/sforce_api_objects_formulafunctionallowedtype.htm
    "FormulaFunction": "DurableId", # https://developer.salesforce.com/docs/atlas.en-us.sfFieldRef.meta/sfFieldRef/salesforce_field_reference_FormulaFunction.htm
    "TabDefinition": "DurableId", # https://developer.salesforce.com/docs/atlas.en-us.object_reference.meta/object_reference/sforce_api_objects_tabdefinition.htm
    "AppDefinition": "DurableId", # https://developer.salesforce.com/docs/atlas.en-us.object_reference.meta/object_reference/sforce_api_objects_appdefinition.htm
    "Publisher": "DurableId", # https://developer.salesforce.com/docs/atlas.en-us.api_tooling.meta/api_tooling/tooling_api_objects_publisher.htm
    "ApexPageInfo": "DurableId" # https://developer.salesforce.com/docs/atlas.en-us.api_tooling.meta/api_tooling/tooling_api_objects_apexpageinfo.htm
}


class Salesforce:
    logger = logging.getLogger("airbyte")
    version = "v52.0"
    parallel_tasks_size = 100
    # https://developer.salesforce.com/docs/atlas.en-us.salesforce_app_limits_cheatsheet.meta/salesforce_app_limits_cheatsheet/salesforce_app_limits_platform_api.htm
    # Request Size Limits
    REQUEST_SIZE_LIMITS = 16_384

    def __init__(
        self,
        refresh_token: str = None,
        token: str = None,
        client_id: str = None,
        client_secret: str = None,
        is_sandbox: bool = None,
        start_date: str = None,
        **kwargs: Any,
    ) -> None:
        self.refresh_token = refresh_token
        self.token = token
        self.client_id = client_id
        self.client_secret = client_secret
        self.access_token = None
        self.instance_url = ""
        self.session = requests.Session()
        # Change the connection pool size. Default value is not enough for parallel tasks
        adapter = request_adapters.HTTPAdapter(pool_connections=self.parallel_tasks_size, pool_maxsize=self.parallel_tasks_size)
        self.session.mount("https://", adapter)

        self.is_sandbox = is_sandbox in [True, "true"]
        if self.is_sandbox:
            self.logger.info("using SANDBOX of Salesforce")
        self.start_date = start_date

    def _get_standard_headers(self) -> Mapping[str, str]:
        return {"Authorization": "Bearer {}".format(self.access_token)}

    def get_streams_black_list(self) -> List[str]:
        return QUERY_RESTRICTED_SALESFORCE_OBJECTS + QUERY_INCOMPATIBLE_SALESFORCE_OBJECTS

    def filter_streams(self, stream_name: str) -> bool:
        # REST and BULK API do not support all entities that end with `ChangeEvent`.
        if stream_name.endswith("ChangeEvent") or stream_name in self.get_streams_black_list():
            return False
        return True

    def get_validated_streams(self, config: Mapping[str, Any], catalog: ConfiguredAirbyteCatalog = None) -> Mapping[str, Any]:
        """Selects all validated streams with additional filtering:
        1) skip all sobjects with negative value of the flag "queryable"
        2) user can set search criterias of necessary streams
        3) selection by catalog settings
        """
        stream_objects = {}
        for stream_object in self.describe()["sobjects"]:
            if stream_object["name"].lower() == "activitymetric":
                self.logger.warning(f"Stream {stream_object['name']} can not be used without object ID therefore will be ignored.")
                continue
            if stream_object["queryable"]:
                stream_objects[stream_object.pop("name")] = stream_object
            else:
                self.logger.warning(f"Stream {stream_object['name']} is not queryable and will be ignored.")

        if catalog:
            return {
                configured_stream.stream.name: stream_objects[configured_stream.stream.name]
                for configured_stream in catalog.streams
                if configured_stream.stream.name in stream_objects
            }

        stream_names = list(stream_objects.keys())
        if config.get("streams_criteria"):
            filtered_stream_list = []
            for stream_criteria in config["streams_criteria"]:
                filtered_stream_list += filter_streams_by_criteria(
                    streams_list=stream_names, search_word=stream_criteria["value"], search_criteria=stream_criteria["criteria"]
                )
            stream_names = list(set(filtered_stream_list))

        validated_streams = [stream_name for stream_name in stream_names if self.filter_streams(stream_name)]
        return {stream_name: sobject_options for stream_name, sobject_options in stream_objects.items() if stream_name in validated_streams}

    @default_backoff_handler(max_tries=5, factor=5)
    def _make_request(
        self, http_method: str, url: str, headers: dict = None, body: dict = None, stream: bool = False, params: dict = None
    ) -> requests.models.Response:
        try:
            if http_method == "GET":
                resp = self.session.get(url, headers=headers, stream=stream, params=params)
            elif http_method == "POST":
                resp = self.session.post(url, headers=headers, data=body)
            resp.raise_for_status()
        except HTTPError as err:
            self.logger.warn(f"http error body: {err.response.text}")
            raise
        return resp

    def login(self):
        login_url = f"https://{'test' if self.is_sandbox else 'login'}.salesforce.com/services/oauth2/token"
        login_body = {
            "grant_type": "refresh_token",
            "client_id": self.client_id,
            "client_secret": self.client_secret,
            "refresh_token": self.refresh_token,
        }

        resp = self._make_request("POST", login_url, body=login_body, headers={"Content-Type": "application/x-www-form-urlencoded"})

        auth = resp.json()
        self.access_token = auth["access_token"]
        self.instance_url = auth["instance_url"]

    def describe(self, sobject: str = None, sobject_options: Mapping[str, Any] = None) -> Mapping[str, Any]:
        """Describes all objects or a specific object"""
        headers = self._get_standard_headers()

        endpoint = "sobjects" if not sobject else f"sobjects/{sobject}/describe"

        url = f"{self.instance_url}/services/data/{self.version}/{endpoint}"
        resp = self._make_request("GET", url, headers=headers)
        if resp.status_code == 404 and sobject:
            self.logger.error(f"not found a description for the sobject '{sobject}'. Sobject options: {sobject_options}")
        resp_json: Mapping[str, Any] = resp.json()
        return resp_json

    def generate_schema(self, stream_name: str = None, stream_options: Mapping[str, Any] = None) -> Mapping[str, Any]:
        response = self.describe(stream_name, stream_options)
        schema = {"$schema": "http://json-schema.org/draft-07/schema#", "type": "object", "additionalProperties": True, "properties": {}}
        for field in response["fields"]:
            schema["properties"][field["name"]] = self.field_to_property_schema(field)  # type: ignore[index]
        return schema

    def generate_schemas(self, stream_objects: Mapping[str, Any]) -> Mapping[str, Any]:
        def load_schema(name: str, stream_options: Mapping[str, Any]) -> Tuple[str, Optional[Mapping[str, Any]], Optional[str]]:
            try:
                result = self.generate_schema(stream_name=name, stream_options=stream_options)
            except RequestException as e:
                return name, None, str(e)
            return name, result, None

        stream_names = list(stream_objects.keys())
        # try to split all requests by chunks
        stream_schemas = {}
        for i in range(0, len(stream_names), self.parallel_tasks_size):
            chunk_stream_names = stream_names[i : i + self.parallel_tasks_size]
            with concurrent.futures.ThreadPoolExecutor() as executor:
                for stream_name, schema, err in executor.map(
                    lambda args: load_schema(*args), [(stream_name, stream_objects[stream_name]) for stream_name in chunk_stream_names]
                ):
                    if err:
                        self.logger.error(f"Loading error of the {stream_name} schema: {err}")
                        continue
                    stream_schemas[stream_name] = schema
        return stream_schemas

    @staticmethod
    def get_pk_and_replication_key(source_name, json_schema: Mapping[str, Any]) -> Tuple[Optional[str], Optional[str]]:
        fields_list = json_schema.get("properties", {}).keys()

        pk = "Id" if "Id" in fields_list else None
        # for some resources, primary key is not Id
        # still salesforce sends Id field in response
        # We are overriding it with the correct primary key, defined in the mapping
        pk = RESOURCE_PRIMARY_KEY_MAP.get(source_name, pk)
        replication_key = None
        if "SystemModstamp" in fields_list:
            replication_key = "SystemModstamp"
        elif "LastModifiedDate" in fields_list:
            replication_key = "LastModifiedDate"
        elif "CreatedDate" in fields_list:
            replication_key = "CreatedDate"
        elif "LoginTime" in fields_list:
            replication_key = "LoginTime"

        return pk, replication_key

    @staticmethod
    def field_to_property_schema(field_params: Mapping[str, Any]) -> Mapping[str, Any]:
        sf_type = field_params["type"]
        property_schema = {}

        if sf_type in STRING_TYPES:
            property_schema["type"] = ["string", "null"]
        elif sf_type in DATE_TYPES:
            property_schema = {
                "type": ["string", "null"],
                "format": "date-time" if sf_type == "datetime" else "date",  # type: ignore[dict-item]
            }
        elif sf_type in NUMBER_TYPES:
            property_schema["type"] = ["number", "null"]
        elif sf_type == "address":
            property_schema = {
                "type": ["object", "null"],
                "properties": {  # type: ignore[dict-item]
                    "street": {"type": ["null", "string"]},
                    "state": {"type": ["null", "string"]},
                    "postalCode": {"type": ["null", "string"]},
                    "city": {"type": ["null", "string"]},
                    "country": {"type": ["null", "string"]},
                    "longitude": {"type": ["null", "number"]},
                    "latitude": {"type": ["null", "number"]},
                    "geocodeAccuracy": {"type": ["null", "string"]},
                },
            }
        elif sf_type == "base64":
            property_schema = {"type": ["string", "null"], "format": "base64"}  # type: ignore[dict-item]
        elif sf_type == "int":
            property_schema["type"] = ["integer", "null"]
        elif sf_type == "boolean":
            property_schema["type"] = ["boolean", "null"]
        elif sf_type in LOOSE_TYPES:
            """
            LOOSE_TYPES can return data of completely different types (more than 99% of them are `strings`),
            and in order to avoid conflicts in schemas and destinations, we cast this data to the `string` type.
            """
            property_schema["type"] = ["string", "null"]
        elif sf_type == "location":
            property_schema = {
                "type": ["object", "null"],
                "properties": {  # type: ignore[dict-item]
                    "longitude": {"type": ["null", "number"]},
                    "latitude": {"type": ["null", "number"]},
                },
            }
        else:
            raise TypeSalesforceException("Found unsupported type: {}".format(sf_type))

        return property_schema<|MERGE_RESOLUTION|>--- conflicted
+++ resolved
@@ -156,7 +156,6 @@
     "UndecidedEventRelation",
     "WorkOrderLineItemStatus",
     "WorkOrderStatus",
-<<<<<<< HEAD
     "UserRecordAccess",
     "OwnedContentDocument",
     "OpenActivity",
@@ -178,9 +177,6 @@
     "AccountBrandShare",
     "AccountFeed",
     "AssetFeed",
-=======
-    "TaskWhoRelation"
->>>>>>> dd83c617
 ]
 
 UNSUPPORTED_FILTERING_STREAMS = [
