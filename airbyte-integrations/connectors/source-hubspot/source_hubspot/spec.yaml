--- conflicted
+++ resolved
@@ -61,76 +61,7 @@
           type: string
           examples:
             - refresh_token
-<<<<<<< HEAD
           airbyte_secret: true
-authSpecification:
-  auth_type: oauth2.0
-  oauth2Specification:
-    rootObject:
-      - credentials
-    oauthFlowInitParameters:
-      - ["client_id"]
-      - ["client_secret"]
-    oauthFlowOutputParameters:
-      - ["refresh_token"]
-=======
-            - credentials_title
-          properties:
-            credentials_title:
-              type: string
-              title: Auth Type
-              description: Name of the credentials
-              const: OAuth Credentials
-              order: 0
-            client_id:
-              title: Client ID
-              description: >-
-                The Client ID of your HubSpot developer application. See the <a
-                href="https://legacydocs.hubspot.com/docs/methods/oauth2/oauth2-quickstart">Hubspot docs</a>
-                if you need help finding this ID.
-              type: string
-              examples:
-                - "123456789000"
-            client_secret:
-              title: Client Secret
-              description: >-
-                The client secret for your HubSpot developer application. See the <a
-                href="https://legacydocs.hubspot.com/docs/methods/oauth2/oauth2-quickstart">Hubspot docs</a>
-                if you need help finding this secret.
-              type: string
-              examples:
-                - secret
-              airbyte_secret: true
-            refresh_token:
-              title: Refresh Token
-              description: >-
-                Refresh token to renew an expired access token. See the <a
-                href="https://legacydocs.hubspot.com/docs/methods/oauth2/oauth2-quickstart">Hubspot docs</a>
-                if you need help finding this token.
-              type: string
-              examples:
-                - refresh_token
-              airbyte_secret: true
-        - type: object
-          title: Private App
-          required:
-            - access_token
-            - credentials_title
-          properties:
-            credentials_title:
-              type: string
-              title: Auth Type
-              description: Name of the credentials set
-              const: Private App Credentials
-              order: 0
-            access_token:
-              title: Access token
-              description: >-
-                HubSpot Access token. See the <a
-                href="https://developers.hubspot.com/docs/api/private-apps">Hubspot docs</a>
-                if you need help finding this token.
-              type: string
-              airbyte_secret: true
 advanced_auth:
   auth_flow_type: oauth2.0
   predicate_key:
@@ -168,5 +99,4 @@
           type: string
           path_in_connector_config:
             - credentials
-            - client_secret
->>>>>>> 84bfa75e
+            - client_secret