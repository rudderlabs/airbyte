--- conflicted
+++ resolved
@@ -19,7 +19,7 @@
 from airbyte_cdk.sources.streams.http.requests_native_auth import Oauth2Authenticator, TokenAuthenticator
 from airbyte_cdk.sources.utils.transform import TransformConfig, TypeTransformer
 from requests import codes
-from source_hubspot.constants import OAUTH_CREDENTIALS, PRIVATE_APP_CREDENTIALS
+from source_hubspot.constants import API_KEY_CREDENTIALS, OAUTH_CREDENTIALS, PRIVATE_APP_CREDENTIALS
 from source_hubspot.errors import HubspotAccessDenied, HubspotInvalidAuth, HubspotRateLimited, HubspotTimeout
 from source_hubspot.helpers import APIv1Property, APIv3Property, GroupByKey, IRecordPostProcessor, IURLPropertyRepresentation, StoreAsIs
 
@@ -138,9 +138,12 @@
     def __init__(self, credentials: Mapping[str, Any]):
         self._session = requests.Session()
         self.credentials = credentials
+        credentials_title = credentials.get("credentials_title")
 
         if self.is_oauth2() or self.is_private_app():
             self._session.auth = self.get_authenticator()
+        elif credentials_title == API_KEY_CREDENTIALS:
+            self._session.params["hapikey"] = credentials.get("api_key")
         else:
             raise Exception("No supported `credentials_title` specified. See spec.yaml for references")
 
@@ -261,7 +264,9 @@
         if isinstance(self._start_date, str):
             self._start_date = pendulum.parse(self._start_date)
         creds_title = self._credentials["credentials_title"]
-        if creds_title in (OAUTH_CREDENTIALS, PRIVATE_APP_CREDENTIALS):
+        if creds_title == API_KEY_CREDENTIALS:
+            self._session.params["hapikey"] = credentials.get("api_key")
+        elif creds_title in (OAUTH_CREDENTIALS, PRIVATE_APP_CREDENTIALS):
             self._authenticator = api.get_authenticator()
 
     def should_retry(self, response: requests.Response) -> bool:
@@ -1574,9 +1579,6 @@
     associations = ["contacts", "deals", "companies"]
     primary_key = "id"
     scopes = {"tickets"}
-<<<<<<< HEAD
-    last_modified_field = "hs_lastmodifieddate"
-=======
     last_modified_field = "hs_lastmodifieddate"
 
 
@@ -1584,5 +1586,4 @@
     entity = "quote"
     associations = ["deals"]
     primary_key = "id"
-    scopes = {"crm.objects.quotes.read", "crm.objects.deals.read"}
->>>>>>> dd83c617
+    scopes = {"crm.objects.quotes.read", "crm.objects.deals.read"}