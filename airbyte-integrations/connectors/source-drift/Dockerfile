--- conflicted
+++ resolved
@@ -1,8 +1,4 @@
-<<<<<<< HEAD
-FROM airbyte/integration-base-python:0.1.6
-=======
 FROM python:3.7.11-alpine3.14 as base
->>>>>>> 03732dfc
 
 # build and load all requirements
 FROM base as builder
