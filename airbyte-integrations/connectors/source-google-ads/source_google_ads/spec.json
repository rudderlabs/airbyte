{
  "documentationUrl": "https://developers.google.com/google-ads/api/docs/start",
  "connectionSpecification": {
    "$schema": "http://json-schema.org/draft-07/schema#",
    "title": "Google Ads Spec",
    "type": "object",
    "required": [
      "credentials",
      "start_date",
      "customer_id"
    ],
    "additionalProperties": true,
    "properties": {
      "credentials": {
        "type": "object",
        "description": "",
        "title": "Google Credentials",
        "order": 0,
        "required": [
          "developer_token",
          "client_id",
          "client_secret",
          "refresh_token"
        ],
        "properties": {
          "developer_token": {
            "type": "string",
            "title": "Developer Token",
<<<<<<< HEAD
            "description": "Developer token granted by Google to use their APIs.",
=======
            "order": 0,
            "description": "Developer token granted by Google to use their APIs. More instruction on how to find this value in our <a href=\"https://docs.airbyte.com/integrations/sources/google-ads#setup-guide\">docs</a>",
>>>>>>> c724630b
            "airbyte_secret": true
          },
          "client_id": {
            "type": "string",
            "title": "Client ID",
<<<<<<< HEAD
            "description": "The Client ID of your Google Ads developer application."
=======
            "order": 1,
            "description": "The Client ID of your Google Ads developer application. More instruction on how to find this value in our <a href=\"https://docs.airbyte.com/integrations/sources/google-ads#setup-guide\">docs</a>"
>>>>>>> c724630b
          },
          "client_secret": {
            "type": "string",
            "title": "Client Secret",
<<<<<<< HEAD
            "description": "The Client Secret of your Google Ads developer application.",
            "airbyte_secret": true
          },
          "access_token": {
            "type": "string",
            "title": "Access Token",
            "description": "Access Token for making authenticated requests.",
            "airbyte_secret": true
          },
          "refresh_token": {
            "type": "string",
            "title": "Refresh Token",
            "description": "The token for obtaining a new access token.",
=======
            "order": 2,
            "description": "The Client Secret of your Google Ads developer application. More instruction on how to find this value in our <a href=\"https://docs.airbyte.com/integrations/sources/google-ads#setup-guide\">docs</a>",
            "airbyte_secret": true
          },
          "refresh_token": {
            "type": "string",
            "title": "Refresh Token",
            "order": 3,
            "description": "The token for obtaining a new access token. More instruction on how to find this value in our <a href=\"https://docs.airbyte.com/integrations/sources/google-ads#setup-guide\">docs</a>",
>>>>>>> c724630b
            "airbyte_secret": true
          },
          "access_token": {
            "type": "string",
            "title": "Access Token (Optional)",
            "order": 4,
            "description": "Access Token for making authenticated requests. More instruction on how to find this value in our <a href=\"https://docs.airbyte.com/integrations/sources/google-ads#setup-guide\">docs</a>",
            "airbyte_secret": true
          }
        }
      },
      "customer_id": {
        "title": "Customer ID(s)",
        "type": "string",
<<<<<<< HEAD
        "description": "Customer ID must be specified as a 10-digit number without dashes. Metrics streams like AdGroupAdReport cannot be requested for a manager account.",
=======
        "description": "Comma separated list of (client) customer IDs. Each customer ID must be specified as a 10-digit number without dashes. More instruction on how to find this value in our <a href=\"https://docs.airbyte.com/integrations/sources/google-ads#setup-guide\">docs</a>. Metrics streams like AdGroupAdReport cannot be requested for a manager account.",
        "pattern": "^[0-9]{10}(,[0-9]{10})*$",
        "examples": ["6783948572,5839201945"],
>>>>>>> c724630b
        "order": 1
      },
      "start_date": {
        "type": "string",
        "title": "Start Date",
        "description": "UTC date and time in the format 2017-01-25. Any data before this date will not be replicated.",
        "pattern": "^[0-9]{4}-[0-9]{2}-[0-9]{2}$",
        "examples": [
          "2017-01-25"
        ],
        "order": 2
      },
      "end_date": {
        "type": "string",
        "title": "End Date (Optional)",
        "description": "UTC date and time in the format 2017-01-25. Any data after this date will not be replicated.",
        "pattern": "^[0-9]{4}-[0-9]{2}-[0-9]{2}$",
        "examples": [
          "2017-01-30"
        ],
        "order": 6
      },
      "custom_queries": {
        "type": "array",
        "title": "Custom GAQL Queries (Optional)",
        "description": "",
        "order": 3,
        "items": {
          "type": "object",
          "required":["query","table_name"],
          "properties": {
            "query": {
              "type": "string",
              "title": "Custom Query",
              "description": "A custom defined GAQL query for building the report. Should not contain segments.date expression because it is used by incremental streams. See Google's <a href=\"https://developers.google.com/google-ads/api/fields/v11/overview_query_builder\">query builder</a> for more information.",
              "examples": [
                "SELECT segments.ad_destination_type, campaign.advertising_channel_sub_type FROM campaign WHERE campaign.status = 'PAUSED'"
              ]
            },
            "table_name": {
              "type": "string",
              "title": "Destination Table Name",
              "pattern": "^[a-z][a-z0-9]*$",
              "description": "The table name in your destination database for choosen query. Only small case alpha numerics are allowed. No capital letters or special characters"
            }
          }
        }
      },
      "login_customer_id": {
        "type": "string",
        "title": "Login Customer ID for Managed Accounts (Optional)",
        "description": "If your access to the customer account is through a manager account, this field is required and must be set to the customer ID of the manager account (10-digit number without dashes). More information about this field you can see <a href=\"https://developers.google.com/google-ads/api/docs/concepts/call-structure#cid\">here</a>",
        "pattern": "^([0-9]{10})?$",
        "examples": ["7349206847"],
        "order": 4
      },
      "conversion_window_days": {
        "title": "Conversion Window (Optional)",
        "type": "integer",
        "description": "A conversion window is the period of time after an ad interaction (such as an ad click or video view) during which a conversion, such as a purchase, is recorded in Google Ads. For more information, see Google's <a href=\"https://support.google.com/google-ads/answer/3123169?hl=en\">documentation</a>.",
        "minimum": 0,
        "maximum": 1095,
        "default": 14,
        "examples": [
          14
        ],
        "order": 5
      }
    }
  },
  "authSpecification": {
    "auth_type": "oauth2.0",
    "oauth2Specification": {
      "rootObject": [
        "credentials"
      ],
      "oauthFlowInitParameters": [
        [
          "client_id"
        ],
        [
          "client_secret"
        ],
        [
          "developer_token"
        ]
      ],
      "oauthFlowOutputParameters": [
        [
          "access_token"
        ],
        [
          "refresh_token"
        ]
      ]
    }
  }
}<|MERGE_RESOLUTION|>--- conflicted
+++ resolved
@@ -26,59 +26,35 @@
           "developer_token": {
             "type": "string",
             "title": "Developer Token",
-<<<<<<< HEAD
+            "order": 0,
             "description": "Developer token granted by Google to use their APIs.",
-=======
-            "order": 0,
-            "description": "Developer token granted by Google to use their APIs. More instruction on how to find this value in our <a href=\"https://docs.airbyte.com/integrations/sources/google-ads#setup-guide\">docs</a>",
->>>>>>> c724630b
             "airbyte_secret": true
           },
           "client_id": {
             "type": "string",
             "title": "Client ID",
-<<<<<<< HEAD
-            "description": "The Client ID of your Google Ads developer application."
-=======
             "order": 1,
-            "description": "The Client ID of your Google Ads developer application. More instruction on how to find this value in our <a href=\"https://docs.airbyte.com/integrations/sources/google-ads#setup-guide\">docs</a>"
->>>>>>> c724630b
+            "description": "The Client ID of your Google Ads developer application.  "
           },
           "client_secret": {
             "type": "string",
             "title": "Client Secret",
-<<<<<<< HEAD
-            "description": "The Client Secret of your Google Ads developer application.",
-            "airbyte_secret": true
-          },
-          "access_token": {
-            "type": "string",
-            "title": "Access Token",
-            "description": "Access Token for making authenticated requests.",
-            "airbyte_secret": true
-          },
-          "refresh_token": {
-            "type": "string",
-            "title": "Refresh Token",
-            "description": "The token for obtaining a new access token.",
-=======
             "order": 2,
-            "description": "The Client Secret of your Google Ads developer application. More instruction on how to find this value in our <a href=\"https://docs.airbyte.com/integrations/sources/google-ads#setup-guide\">docs</a>",
+            "description": "The Client Secret of your Google Ads developer application.  ",
             "airbyte_secret": true
           },
           "refresh_token": {
             "type": "string",
             "title": "Refresh Token",
             "order": 3,
-            "description": "The token for obtaining a new access token. More instruction on how to find this value in our <a href=\"https://docs.airbyte.com/integrations/sources/google-ads#setup-guide\">docs</a>",
->>>>>>> c724630b
+            "description": "The token for obtaining a new access token.  ",
             "airbyte_secret": true
           },
           "access_token": {
             "type": "string",
             "title": "Access Token (Optional)",
             "order": 4,
-            "description": "Access Token for making authenticated requests. More instruction on how to find this value in our <a href=\"https://docs.airbyte.com/integrations/sources/google-ads#setup-guide\">docs</a>",
+            "description": "Access Token for making authenticated requests.  ",
             "airbyte_secret": true
           }
         }
@@ -86,13 +62,9 @@
       "customer_id": {
         "title": "Customer ID(s)",
         "type": "string",
-<<<<<<< HEAD
-        "description": "Customer ID must be specified as a 10-digit number without dashes. Metrics streams like AdGroupAdReport cannot be requested for a manager account.",
-=======
-        "description": "Comma separated list of (client) customer IDs. Each customer ID must be specified as a 10-digit number without dashes. More instruction on how to find this value in our <a href=\"https://docs.airbyte.com/integrations/sources/google-ads#setup-guide\">docs</a>. Metrics streams like AdGroupAdReport cannot be requested for a manager account.",
+        "description": "Comma separated list of (client) customer IDs. Each customer ID must be specified as a 10-digit number without dashes.  . Metrics streams like AdGroupAdReport cannot be requested for a manager account.",
         "pattern": "^[0-9]{10}(,[0-9]{10})*$",
         "examples": ["6783948572,5839201945"],
->>>>>>> c724630b
         "order": 1
       },
       "start_date": {
