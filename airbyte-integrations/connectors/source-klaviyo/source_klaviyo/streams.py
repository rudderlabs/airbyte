--- conflicted
+++ resolved
@@ -364,7 +364,6 @@
         return "metrics"
 
 
-<<<<<<< HEAD
 FLATTEN_LEVELS: int = 2
 
 
@@ -384,10 +383,7 @@
     return processed_record
 
 
-class Events(IncrementalKlaviyoStream):
-=======
 class Events(IncrementalKlaviyoStreamV1):
->>>>>>> 055fef19
     """Docs: https://developers.klaviyo.com/en/reference/metrics-timeline"""
 
     cursor_field = "timestamp"
