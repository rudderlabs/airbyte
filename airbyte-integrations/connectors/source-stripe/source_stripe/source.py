#
# Copyright (c) 2023 Airbyte, Inc., all rights reserved.
#


from typing import Any, List, Mapping, Tuple

import pendulum
import stripe
from airbyte_cdk import AirbyteLogger
from airbyte_cdk.sources import AbstractSource
from airbyte_cdk.sources.streams import Stream
from airbyte_cdk.sources.streams.http.auth import TokenAuthenticator
from source_stripe.streams import (
    Accounts,
<<<<<<< HEAD
=======
    ApplicationFees,
    ApplicationFeesRefunds,
    Authorizations,
>>>>>>> 986bba14
    BalanceTransactions,
    BankAccounts,
    Cardholders,
    Cards,
    Charges,
    CheckoutSessions,
    CheckoutSessionsLineItems,
    Coupons,
    CreditNotes,
    CustomerBalanceTransactions,
    Customers,
    Disputes,
    EarlyFraudWarnings,
    Events,
    ExternalAccountBankAccounts,
    ExternalAccountCards,
    FileLinks,
    Files,
    InvoiceItems,
    InvoiceLineItems,
    Invoices,
    PaymentIntents,
    PaymentMethods,
    Payouts,
    Plans,
    Products,
    PromotionCodes,
    Refunds,
    Reviews,
    SetupAttempts,
    SetupIntents,
    SubscriptionItems,
    Subscriptions,
    SubscriptionSchedule,
    TopUps,
    Transactions,
    TransferReversals,
    Transfers,
    UsageRecords,
)


class SourceStripe(AbstractSource):
    def check_connection(self, logger: AirbyteLogger, config: Mapping[str, Any]) -> Tuple[bool, Any]:
        try:
            stripe.api_key = config["client_secret"]
            stripe.Account.retrieve(config["account_id"])
            return True, None
        except Exception as e:
            return False, e

    def streams(self, config: Mapping[str, Any]) -> List[Stream]:
        authenticator = TokenAuthenticator(config["client_secret"])
        start_date = pendulum.parse(config["start_date"]).int_timestamp
        args = {
            "authenticator": authenticator,
            "account_id": config["account_id"],
            "start_date": start_date,
            "slice_range": config.get("slice_range"),
        }
        incremental_args = {**args, "lookback_window_days": config.get("lookback_window_days")}
        return [
            Accounts(**args),
<<<<<<< HEAD
=======
            ApplicationFees(**incremental_args),
            ApplicationFeesRefunds(**args),
            Authorizations(**incremental_args),
>>>>>>> 986bba14
            BalanceTransactions(**incremental_args),
            BankAccounts(**args),
            Cardholders(**incremental_args),
            Cards(**incremental_args),
            Charges(**incremental_args),
            CheckoutSessions(**args),
            CheckoutSessionsLineItems(**args),
            Coupons(**incremental_args),
            CreditNotes(**args),
            CustomerBalanceTransactions(**args),
            Customers(**incremental_args),
            Disputes(**incremental_args),
            EarlyFraudWarnings(**args),
            Events(**incremental_args),
            ExternalAccountBankAccounts(**args),
            ExternalAccountCards(**args),
            FileLinks(**incremental_args),
            Files(**incremental_args),
            InvoiceItems(**incremental_args),
            InvoiceLineItems(**args),
            Invoices(**incremental_args),
            PaymentIntents(**incremental_args),
            PaymentMethods(**args),
            Payouts(**incremental_args),
            Plans(**incremental_args),
            Products(**incremental_args),
            PromotionCodes(**incremental_args),
            Refunds(**incremental_args),
            Reviews(**incremental_args),
            SetupAttempts(**incremental_args),
            SetupIntents(**incremental_args),
            SubscriptionItems(**args),
            Subscriptions(**incremental_args),
            SubscriptionSchedule(**incremental_args),
            TopUps(**incremental_args),
            Transactions(**incremental_args),
            TransferReversals(**args),
            Transfers(**incremental_args),
            UsageRecords(**args),
        ]<|MERGE_RESOLUTION|>--- conflicted
+++ resolved
@@ -13,12 +13,9 @@
 from airbyte_cdk.sources.streams.http.auth import TokenAuthenticator
 from source_stripe.streams import (
     Accounts,
-<<<<<<< HEAD
-=======
     ApplicationFees,
     ApplicationFeesRefunds,
     Authorizations,
->>>>>>> 986bba14
     BalanceTransactions,
     BankAccounts,
     Cardholders,
@@ -82,12 +79,9 @@
         incremental_args = {**args, "lookback_window_days": config.get("lookback_window_days")}
         return [
             Accounts(**args),
-<<<<<<< HEAD
-=======
             ApplicationFees(**incremental_args),
             ApplicationFeesRefunds(**args),
             Authorizations(**incremental_args),
->>>>>>> 986bba14
             BalanceTransactions(**incremental_args),
             BankAccounts(**args),
             Cardholders(**incremental_args),
