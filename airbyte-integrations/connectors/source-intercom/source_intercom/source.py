--- conflicted
+++ resolved
@@ -12,523 +12,7 @@
 """
 
 
-<<<<<<< HEAD
-class IntercomStream(HttpStream, ABC):
-    url_base = "https://api.intercom.io/"
-
-    primary_key = "id"
-    data_fields = ["data"]
-    # https://developers.intercom.com/intercom-api-reference/reference/pagination-cursor
-    page_size = 150  # max available
-
-    def __init__(self, authenticator: AuthBase, start_date: str = None, **kwargs):
-        self.start_date = start_date
-        super().__init__(authenticator=authenticator)
-
-    @property
-    def authenticator(self):
-        """
-        Fix of the bug when isinstance(authenticator, AuthBase) and
-        default logic returns  incorrect authenticator values
-        """
-        if self._session.auth:
-            return self._session.auth
-        return super().authenticator
-
-    @property
-    def availability_strategy(self) -> Optional["AvailabilityStrategy"]:
-        return None
-
-    def next_page_token(self, response: requests.Response, **kwargs) -> Optional[Mapping[str, Any]]:
-        """
-        Abstract method of HttpStream - should be overwritten.
-        Returning None means there are no more pages to read in response.
-        """
-
-        next_page = response.json().get("pages", {}).get("next")
-        if next_page:
-            if isinstance(next_page, dict):
-                return next_page
-            return dict(parse_qsl(urlparse(next_page).query))
-
-    def request_params(self, next_page_token: Mapping[str, Any] = None, **kwargs) -> MutableMapping[str, Any]:
-        params = {"per_page": self.page_size}
-        if next_page_token:
-            params.update(**next_page_token)
-        return params
-
-    def request_headers(self, **kwargs) -> Mapping[str, Any]:
-        return {"Accept": "application/json"}
-
-    def read_records(self, *args, **kwargs) -> Iterable[Mapping[str, Any]]:
-        try:
-            yield from super().read_records(*args, **kwargs)
-        except requests.exceptions.HTTPError as e:
-            error_message = e.response.text
-            if error_message:
-                self.logger.error(f"Stream {self.name}: {e.response.status_code} " f"{e.response.reason} - {error_message}")
-            raise e
-
-    @limiter.balance_rate_limit()
-    def parse_response(self, response: requests.Response, stream_state: Mapping[str, Any], **kwargs) -> Iterable[Mapping]:
-        data = response.json()
-
-        for data_field in self.data_fields:
-            if data_field not in data:
-                continue
-            data = data[data_field]
-            if data and isinstance(data, list):
-                break
-
-        if isinstance(data, dict):
-            yield data
-        else:
-            yield from data
-
-
-class IncrementalIntercomStream(IntercomStream, ABC):
-    cursor_field = "updated_at"
-
-    @property
-    def state_checkpoint_interval(self):
-        return self.page_size
-
-    def __init__(self, authenticator: AuthBase, start_date: str = None, **kwargs):
-        super().__init__(authenticator, start_date, **kwargs)
-        self.has_old_records = False
-
-    def filter_by_state(self, stream_state: Mapping[str, Any] = None, record: Mapping[str, Any] = None) -> Iterable:
-        """
-        Endpoint does not provide query filtering params, but they provide us
-        updated_at field in most cases, so we used that as incremental filtering
-        during the slicing.
-        """
-        if not stream_state or record[self.cursor_field] >= stream_state.get(self.cursor_field):
-            yield record
-        else:
-            self.has_old_records = True
-
-    def parse_response(self, response: requests.Response, stream_state: Mapping[str, Any], **kwargs) -> Iterable[Mapping]:
-        records = super().parse_response(response, stream_state, **kwargs)
-        for record in records:
-            yield from self.filter_by_state(stream_state=stream_state, record=record)
-
-    def get_updated_state(self, current_stream_state: MutableMapping[str, Any], latest_record: Mapping[str, Any]) -> Mapping[str, any]:
-        """
-        This method is called once for each record returned from the API to
-        compare the cursor field value in that record with the current state
-        we then return an updated state object. If this is the first time we
-        run a sync or no state was passed, current_stream_state will be None.
-        """
-        current_stream_state = current_stream_state or {}
-        current_stream_state_date = current_stream_state.get(self.cursor_field, self.start_date)
-        latest_record_date = latest_record.get(self.cursor_field, self.start_date)
-        return {self.cursor_field: max(current_stream_state_date, latest_record_date)}
-
-
-class IncrementalIntercomSearchStream(IncrementalIntercomStream):
-    http_method = "POST"
-    sort_order = "ascending"
-    use_cache = True
-
-    @stream_state_cache.cache_stream_state
-    def request_params(self, **kwargs) -> MutableMapping[str, Any]:
-        """
-        Override to return None, since we don't need to pass any params along with query.
-        But we need to cache the state object to re-use the parrent state for certain streams.
-        """
-        return None
-
-    def request_body_json(self, stream_state: Mapping[str, Any], next_page_token: Mapping[str, Any] = None, **kwargs) -> Optional[Mapping]:
-        """
-        https://developers.intercom.com/intercom-api-reference/reference/pagination-search
-        """
-
-        payload = {
-            "query": {
-                "operator": "OR",
-                "value": [
-                    {
-                        "field": self.cursor_field,
-                        "operator": ">",
-                        "value": stream_state.get(self.cursor_field, self.start_date),
-                    },
-                    {
-                        "field": self.cursor_field,
-                        "operator": "=",
-                        "value": stream_state.get(self.cursor_field, self.start_date),
-                    },
-                ],
-            },
-            "sort": {"field": self.cursor_field, "order": self.sort_order},
-            "pagination": {"per_page": self.page_size},
-        }
-        if next_page_token:
-            next_page_token.update(**{"per_page": self.page_size})
-            payload.update({"pagination": next_page_token})
-        return payload
-
-
-class ChildStreamMixin(IncrementalIntercomStream):
-
-    parent_stream_class: Optional[IntercomStream] = None
-    slice_key: str = "id"
-    record_key: str = "id"
-
-    @property
-    def parent_stream(self) -> object:
-        """
-        Returns the instance of parent stream, if the child stream has a `parent_stream_class` dependency.
-        """
-        return self.parent_stream_class(authenticator=self.authenticator, start_date=self.start_date) if self.parent_stream_class else None
-
-    def get_updated_state(self, current_stream_state: MutableMapping[str, Any], latest_record: Mapping[str, Any]) -> Mapping[str, Any]:
-        """UPDATING THE STATE OBJECT:
-        Returns:
-            {
-                {...},
-                "child_stream_name": {
-                    "cursor_field": 1632835061,
-                    "parent_stream_name": {
-                        "cursor_field": 1632835061
-                    }
-                },
-                {...},
-            }
-        """
-        updated_state = super().get_updated_state(current_stream_state, latest_record)
-        # add parent_stream_state to `updated_state`
-        updated_state[self.parent_stream.name] = stream_state_cache.cached_state.get(self.parent_stream.name)
-        return updated_state
-
-    def stream_slices(self, stream_state: Mapping[str, Any] = None, **kwargs) -> Iterable[Optional[Mapping[str, Any]]]:
-        """
-        Returns the stream slices, which correspond to conversation IDs. Uses the `Conversations` stream
-        to get conversations by `sync_mode` and `state`. Unlike `ChildStreamMixin`, it gets slices based
-        on the `sync_mode`, so that it does not get all conversations at all times. Since we can't do
-        `filter_by_state` inside `parse_records`, we need to make sure we get the right conversations only.
-        Otherwise, this stream would always return all conversation_parts.
-        """
-        # reading parent nested stream_state from child stream state
-        parent_stream_state = stream_state.get(self.parent_stream.name) if stream_state else {}
-        for record in self.parent_stream.read_records(stream_state=parent_stream_state, **kwargs):
-            # updating the `stream_state` with the state of it's parent stream
-            # to have the child stream sync independently from the parent stream
-            stream_state_cache.cached_state[self.parent_stream.name] = self.parent_stream.get_updated_state({}, record)
-            yield {self.slice_key: record[self.record_key]}
-
-
-class Admins(IntercomStream):
-    """Return list of all admins.
-    API Docs: https://developers.intercom.com/intercom-api-reference/reference#list-admins
-    Endpoint: https://api.intercom.io/admins
-    """
-
-    data_fields = ["admins"]
-
-    def path(self, **kwargs) -> str:
-        return "admins"
-
-
-class Companies(IncrementalIntercomStream):
-    """Return list of all companies.
-     The Intercom API provides 2 similar endpoint for loading of companies:
-    1) "standard" - https://developers.intercom.com/intercom-api-reference/reference#list-companies.
-       But this endpoint does not work well for huge datasets and can have performance problems.
-    2) "scroll" - https://developers.intercom.com/intercom-api-reference/reference#iterating-over-all-companies
-       It has good performance but at same time only one script/client can use it across the client's entire account.
-
-     According to above circumstances no one endpoint can't be used permanently. That's why this stream tries can
-    apply both endpoints according to the following logic:
-    1) By default the stream tries to load data by "scroll" endpoint.
-    2) Try to wait a "scroll" request within a minute (3 attempts with delay 20,5 seconds)
-       if a "stroll" is busy by another script
-    3) Switch to using of the "standard" endpoint.
-    """
-
-    page_size = 50  # default is 15
-    transformer: TypeTransformer = TypeTransformer(TransformConfig.DefaultSchemaNormalization)
-
-    class EndpointType(Enum):
-        scroll = "companies/scroll"
-        standard = "companies"
-
-    def __init__(self, *args, **kwargs):
-        super().__init__(*args, **kwargs)
-        self._backoff_count = 0
-        self._use_standard = False
-        self._endpoint_type = self.EndpointType.scroll
-        self._total_count = None  # uses for saving of a total_count value once
-
-    def next_page_token(self, response: requests.Response) -> Optional[Mapping[str, Any]]:
-        """For reset scroll needs to iterate pages untill the last.
-        Another way need wait 1 min for the scroll to expire to get a new list for companies segments."""
-        data = response.json()
-        if self._total_count is None and data.get("total_count"):
-            self._total_count = data["total_count"]
-            self.logger.info(f"found {self._total_count} companies")
-        if self.can_use_scroll():
-
-            scroll_param = data.get("scroll_param")
-
-            # this stream always has only one data field
-            data_field = self.data_fields[0]
-            if scroll_param and data.get(data_field):
-                return {"scroll_param": scroll_param}
-        elif not data.get("errors"):
-            return super().next_page_token(response)
-        return None
-
-    def need_use_standard(self):
-        return not self.can_use_scroll() or self._use_standard
-
-    def can_use_scroll(self):
-        """Check backoff count"""
-        return self._backoff_count <= 3
-
-    def path(self, **kwargs) -> str:
-        return self._endpoint_type.value
-
-    @classmethod
-    def check_exists_scroll(cls, response: requests.Response) -> bool:
-        if response.status_code in [400, 404]:
-            # example response:
-            # {..., "errors": [{'code': 'scroll_exists', 'message': 'scroll already exists for this workspace'}]}
-            # {..., "errors": [{'code': 'not_found', 'message':'scroll parameter not found'}]}
-            err_body = response.json()["errors"][0]
-            if err_body["code"] in ["scroll_exists", "not_found"]:
-                return True
-
-        return False
-
-    @property
-    def raise_on_http_errors(self) -> bool:
-        if self.need_use_standard() and self._endpoint_type == self.EndpointType.scroll:
-            return False
-        return True
-
-    def stream_slices(self, sync_mode, **kwargs) -> Iterable[Optional[Mapping[str, any]]]:
-        yield None
-        if self.need_use_standard():
-            self._endpoint_type = self.EndpointType.standard
-            yield None
-
-    def should_retry(self, response: requests.Response) -> bool:
-        if self.check_exists_scroll(response):
-            self._backoff_count += 1
-            if self.need_use_standard():
-                self.logger.warning(
-                    "Can't create a new scroll request within an minute or scroll param was expired. "
-                    "Let's try to use a standard non-scroll endpoint."
-                )
-                return False
-
-            return True
-        return super().should_retry(response)
-
-    def backoff_time(self, response: requests.Response) -> Optional[float]:
-        if response.status_code == 404:
-            self._use_standard = True
-            # Need return value greater than zero to use UserDefinedBackoffException class
-            return 0.01
-        if self.check_exists_scroll(response):
-            self.logger.warning("A previous scroll request is exists. " "It must be deleted within an minute automatically")
-            # try to check 3 times
-            return 20.5
-        return super().backoff_time(response)
-
-    def parse_response(self, response: requests.Response, stream_state: Mapping[str, Any], **kwargs) -> Iterable[Mapping]:
-        if not self.raise_on_http_errors:
-            data = response.json()
-            if data.get("errors"):
-                return
-        yield from super().parse_response(response, stream_state=stream_state, **kwargs)
-
-
-class CompanySegments(ChildStreamMixin):
-    """Return list of all company segments.
-    API Docs: https://developers.intercom.com/intercom-api-reference/reference#list-attached-segments-1
-    Endpoint: https://api.intercom.io/companies/<id>/segments
-    """
-
-    parent_stream_class = Companies
-
-    def path(self, stream_slice: Mapping[str, Any] = None, **kwargs) -> str:
-        return f"/companies/{stream_slice[self.slice_key]}/segments"
-
-
-class Conversations(IncrementalIntercomSearchStream):
-    """Return list of all conversations using search endpoint to provide incremental fetch.
-    API Docs:
-        https://developers.intercom.com/intercom-api-reference/reference#list-conversations
-        https://developers.intercom.com/intercom-api-reference/reference/pagination-search
-    Endpoint:
-        https://api.intercom.io/conversations
-    Search Endpoint:
-        https://api.intercom.io/conversations/search
-    """
-
-    data_fields = ["conversations"]
-
-    def path(self, **kwargs) -> str:
-        return "conversations/search"
-
-
-class ConversationParts(ChildStreamMixin):
-    """Return list of all conversation parts.
-    API Docs: https://developers.intercom.com/intercom-api-reference/reference#retrieve-a-conversation
-    Endpoint: https://api.intercom.io/conversations/<id>
-    """
-
-    parent_stream_class = Conversations
-    data_fields = ["conversation_parts", "conversation_parts"]
-
-    def path(self, stream_slice: Mapping[str, Any] = None, **kwargs) -> str:
-        return f"/conversations/{stream_slice[self.slice_key]}"
-
-    def parse_response(self, response: requests.Response, stream_state: Mapping[str, Any], **kwargs) -> Iterable[Mapping]:
-        """
-        Adds `conversation_id` to every `conversation_part` record before yielding it. Records are not
-        filtered by state here, because the aggregate list of `conversation_parts` is not sorted by
-        `updated_at`, because it gets `conversation_parts` for each `conversation`. Hence, using parent's
-        `filter_by_state` logic could potentially end up in data loss.
-        """
-        records = super().parse_response(response=response, stream_state={}, **kwargs)
-        conversation_id = response.json().get(self.record_key)
-        for conversation_part in records:
-            conversation_part.setdefault("conversation_id", conversation_id)
-            yield conversation_part
-
-
-class Segments(IncrementalIntercomStream):
-    """Return list of all segments.
-    API Docs: https://developers.intercom.com/intercom-api-reference/reference#list-segments
-    Endpoint: https://api.intercom.io/segments
-    """
-
-    data_fields = ["segments"]
-
-    def path(self, **kwargs) -> str:
-        return "segments"
-
-
-class Contacts(IncrementalIntercomSearchStream):
-    """Return list of all contacts.
-    API Docs:
-        https://developers.intercom.com/intercom-api-reference/reference#list-contacts
-        https://developers.intercom.com/intercom-api-reference/reference/pagination-search
-    Endpoint:
-        https://api.intercom.io/contacts
-    """
-
-    def path(self, **kwargs) -> str:
-        return "contacts/search"
-
-
-class DataAttributes(IntercomStream):
-    primary_key = "name"
-
-    def path(self, **kwargs) -> str:
-        return "data_attributes"
-
-
-class CompanyAttributes(DataAttributes):
-    """Return list of all data attributes belonging to a workspace for companies.
-    API Docs: https://developers.intercom.com/intercom-api-reference/reference#list-data-attributes
-    Endpoint: https://api.intercom.io/data_attributes?model=company
-    """
-
-    def request_params(self, **kwargs) -> MutableMapping[str, Any]:
-        return {"model": "company"}
-
-
-class ContactAttributes(DataAttributes):
-    """Return list of all data attributes belonging to a workspace for contacts.
-    API Docs: https://developers.intercom.com/intercom-api-reference/reference#list-data-attributes
-    Endpoint: https://api.intercom.io/data_attributes?model=contact
-    """
-
-    def request_params(self, **kwargs) -> MutableMapping[str, Any]:
-        return {"model": "contact"}
-
-
-class Tags(IntercomStream):
-    """Return list of all tags.
-    API Docs: https://developers.intercom.com/intercom-api-reference/reference#list-tags-for-an-app
-    Endpoint: https://api.intercom.io/tags
-    """
-
-    primary_key = "name"
-
-    def path(self, **kwargs) -> str:
-        return "tags"
-
-
-class Teams(IntercomStream):
-    """Return list of all teams.
-    API Docs: https://developers.intercom.com/intercom-api-reference/reference#list-teams
-    Endpoint: https://api.intercom.io/teams
-    """
-
-    primary_key = "name"
-    data_fields = ["teams"]
-
-    def path(self, **kwargs) -> str:
-        return "teams"
-
-
-class VersionApiAuthenticator(TokenAuthenticator):
-    """Intercom API support its dynamic versions' switching.
-    But this connector should support only one for any resource account and
-    it is released by the additional request header 'Intercom-Version'
-    Docs: https://developers.intercom.com/building-apps/docs/update-your-api-version#section-selecting-the-version-via-the-developer-hub
-    """
-
-    relevant_supported_version = "2.5"
-
-    def get_auth_header(self) -> Mapping[str, Any]:
-        headers = super().get_auth_header()
-        headers["Intercom-Version"] = self.relevant_supported_version
-        return headers
-
-
-class SourceIntercom(AbstractSource):
-    """
-    Source Intercom fetch data from messaging platform.
-    """
-
-    def check_connection(self, logger, config) -> Tuple[bool, any]:
-        authenticator = VersionApiAuthenticator(token=config["access_token"])
-        try:
-            url = urljoin(IntercomStream.url_base, "/tags")
-            auth_headers = {"Accept": "application/json", **authenticator.get_auth_header()}
-            session = requests.get(url, headers=auth_headers)
-            session.raise_for_status()
-            return True, None
-        except requests.exceptions.RequestException as e:
-            return False, e
-
-    def streams(self, config: Mapping[str, Any]) -> List[Stream]:
-        config["start_date"] = datetime.strptime(config["start_date"], "%Y-%m-%dT%H:%M:%SZ").timestamp()
-        AirbyteLogger().log("INFO", f"Using start_date: {config['start_date']}")
-
-        auth = VersionApiAuthenticator(token=config["access_token"])
-        return [
-            Admins(authenticator=auth, **config),
-            Companies(authenticator=auth, **config),
-            CompanySegments(authenticator=auth, **config),
-            Conversations(authenticator=auth, **config),
-            ConversationParts(authenticator=auth, **config),
-            Contacts(authenticator=auth, **config),
-            CompanyAttributes(authenticator=auth, **config),
-            ContactAttributes(authenticator=auth, **config),
-            Segments(authenticator=auth, **config),
-            Tags(authenticator=auth, **config),
-            Teams(authenticator=auth, **config),
-        ]
-=======
 # Declarative Source
 class SourceIntercom(YamlDeclarativeSource):
     def __init__(self):
-        super().__init__(**{"path_to_yaml": "manifest.yaml"})
->>>>>>> 055fef19
+        super().__init__(**{"path_to_yaml": "manifest.yaml"})